//==============================================================================
//	
//	Copyright (c) 2002-
//	Authors:
//	* Dave Parker <d.a.parker@cs.bham.ac.uk> (University of Birmingham/Oxford)
//	* Vojtech Forejt <vojtech.forejt@cs.ox.ac.uk> (University of Oxford)
//	* Hongyang Qu <hongyang.qu@cs.ox.ac.uk> (University of Oxford)
//	
//------------------------------------------------------------------------------
//	
//	This file is part of PRISM.
//	
//	PRISM is free software; you can redistribute it and/or modify
//	it under the terms of the GNU General Public License as published by
//	the Free Software Foundation; either version 2 of the License, or
//	(at your option) any later version.
//	
//	PRISM is distributed in the hope that it will be useful,
//	but WITHOUT ANY WARRANTY; without even the implied warranty of
//	MERCHANTABILITY or FITNESS FOR A PARTICULAR PURPOSE.  See the
//	GNU General Public License for more details.
//	
//	You should have received a copy of the GNU General Public License
//	along with PRISM; if not, write to the Free Software Foundation,
//	Inc., 59 Temple Place, Suite 330, Boston, MA  02111-1307  USA
//	
//==============================================================================

package prism;

import java.io.FileNotFoundException;
import java.io.PrintStream;
import java.util.ArrayList;
import java.util.Arrays;
import java.util.BitSet;
import java.util.List;
import java.util.Vector;

import jdd.JDD;
import jdd.JDDNode;
import jdd.JDDVars;
import mtbdd.PrismMTBDD;
import parser.ast.Expression;
import parser.ast.RelOp;
import sparse.NDSparseMatrix;
import sparse.PrismSparse;
import acceptance.AcceptanceRabin;
import automata.DA;
import automata.LTL2DA;
import dv.DoubleVector;


/**
 * Multi-objective model checking functionality
 */
public class MultiObjModelChecker extends PrismComponent
{
	protected Prism prism;
	protected boolean verbose;

	/**
	 * Create a new MultiObjModelChecker, inherit basic state from parent (unless null).
	 */
	public MultiObjModelChecker(PrismComponent parent, Prism prism) throws PrismException
	{
		super(parent);
		this.prism = prism;
		this.verbose = settings.getBoolean(PrismSettings.PRISM_VERBOSE);
	}

	//TODO: dra's element is changed here, not neat.
	protected NondetModel constructDRAandProductMulti(NondetModel model, LTLModelChecker mcLtl, ModelChecker modelChecker, Expression ltl, int i,
			DA<BitSet, AcceptanceRabin> dra[], Operator operator, Expression pathFormula, JDDVars draDDRowVars, JDDVars draDDColVars, JDDNode ddStateIndex)
			throws PrismException
	{

		// TODO (JK): Adapt to support simple path formulas with bounds via DRA construction

		// Model check maximal state formulas
		Vector<JDDNode> labelDDs = new Vector<JDDNode>();
		ltl = mcLtl.checkMaximalStateFormulas(modelChecker, model, pathFormula.deepCopy(), labelDDs);

		// Convert LTL formula to deterministic Rabin automaton (DRA)
		// For min probabilities, need to negate the formula
		// (add parentheses to allow re-parsing if required)
		if (Operator.isMinOrLe(operator))
			ltl = Expression.Not(Expression.Parenth(ltl));
		mainLog.println("\nBuilding deterministic Rabin automaton (for " + ltl + ")...");
		long l = System.currentTimeMillis();
		LTL2DA ltl2da = new LTL2DA(this);
		dra[i] = ltl2da.convertLTLFormulaToDRA(ltl, modelChecker.getConstantValues());
		mainLog.print("DRA has " + dra[i].size() + " states, " + dra[i].getAcceptance().getSizeStatistics() + ".");
		l = System.currentTimeMillis() - l;
		mainLog.println("Time for Rabin translation: " + l / 1000.0 + " seconds.");
		// If required, export DRA 
		if (settings.getExportPropAut()) {
			String exportPropAutFilename = PrismUtils.addCounterSuffixToFilename(settings.getExportPropAutFilename(), i + 1);
			mainLog.println("Exporting DRA to file \"" + exportPropAutFilename + "\"...");
			PrintStream out = PrismUtils.newPrintStream(exportPropAutFilename);
			dra[i].print(out, settings.getExportPropAutType());
			out.close();
		}

		// Build product of MDP and automaton
		mainLog.println("\nConstructing MDP-DRA product...");

		NondetModel modelNew = mcLtl.constructProductMDP(dra[i], model, labelDDs, draDDRowVars, draDDColVars, (i == 0 ? ddStateIndex : model.getStart()).copy());

		modelNew.printTransInfo(mainLog, prism.getExtraDDInfo());
		// Deref label BDDs
		for (int j = 0; j < labelDDs.size(); j++) {
			JDD.Deref(labelDDs.get(j));
		}
		return modelNew;
	}

	/**
	 * 
	 * @param modelProduct
	 * @param rewardsIndex
	 * @param opsAndBounds
	 * @return True if some transitions were removed
	 */
	protected boolean removeNonZeroRewardTrans(NondetModel modelProduct, List<JDDNode> rewardsIndex, OpsAndBoundsList opsAndBounds)
	{
		boolean transchanged = false;
		for (int i = 0; i < rewardsIndex.size(); i++)
			if (opsAndBounds.getRewardOperator(i) == Operator.R_MIN || opsAndBounds.getRewardOperator(i) == Operator.R_LE) {
				// Get non-zero reward actions
				JDD.Ref(rewardsIndex.get(i));
				JDDNode actions = JDD.GreaterThan(rewardsIndex.get(i), 0.0);
				if (!actions.equals(JDD.ZERO)) {
					//mainLog.println("Removing non-zero reward actions in reward #" + i);
					JDD.Ref(actions);
					if (!transchanged)
						JDD.Ref(modelProduct.getTrans());
					JDDNode tmp = JDD.ITE(actions, JDD.Constant(0), modelProduct.getTrans());
					modelProduct.trans = tmp;
					if (!transchanged)
						JDD.Ref(modelProduct.getTrans01());
					tmp = JDD.ITE(actions, JDD.Constant(0), modelProduct.getTrans01());
					modelProduct.trans01 = tmp;
					transchanged = true;
				}
			}
		return transchanged;
	}

	protected List<JDDNode> computeAllEcs(NondetModel modelProduct, LTLModelChecker mcLtl, ArrayList<ArrayList<JDDNode>> allstatesH,
			ArrayList<ArrayList<JDDNode>> allstatesL, JDDNode acceptanceVector_H, JDDNode acceptanceVector_L, JDDVars draDDRowVars[], JDDVars draDDColVars[],
			OpsAndBoundsList opsAndBounds, int numTargets) throws PrismException
	{
		//use acceptanceVector_H and acceptanceVector_L to speed up scc computation
		JDD.Ref(acceptanceVector_H);
		JDD.Ref(modelProduct.getTrans01());
		JDDNode candidateStates = JDD.Apply(JDD.TIMES, modelProduct.getTrans01(), acceptanceVector_H);
		for (int i = 0; i < numTargets; i++)
			if (opsAndBounds.isProbabilityObjective(i)) {
				acceptanceVector_H = JDD.PermuteVariables(acceptanceVector_H, draDDRowVars[i], draDDColVars[i]);
			}
		candidateStates = JDD.Apply(JDD.TIMES, candidateStates, acceptanceVector_H);
		candidateStates = JDD.ThereExists(candidateStates, modelProduct.getAllDDColVars());
		candidateStates = JDD.ThereExists(candidateStates, modelProduct.getAllDDNondetVars());
		// find all maximal end components
		List<JDDNode> allecs = mcLtl.findMECStates(modelProduct, candidateStates, acceptanceVector_L);
		JDD.Deref(candidateStates);
		JDD.Deref(acceptanceVector_L);
		return allecs;
	}

	//computes accepting end component for the Rabin automaton dra.
	//Vojta: in addition to calling a method which does the computation
	//there are some other bits which I don't currently understand
	protected JDDNode computeAcceptingEndComponent(DA<BitSet, AcceptanceRabin> dra, NondetModel modelProduct, JDDVars draDDRowVars, JDDVars draDDColVars,
			List<JDDNode> allecs, List<JDDNode> statesH, List<JDDNode> statesL, //Vojta: at the time of writing this I have no idea what these two parameters do, so I don't know how to call them
			LTLModelChecker mcLtl, boolean conflictformulaeGtOne) throws PrismException
	{
		long l = System.currentTimeMillis();
		// increase ref count for checking conflict formulas
		if (conflictformulaeGtOne) {
			for (JDDNode n : statesH)
				JDD.Ref(n);
			for (JDDNode n : statesL)
				JDD.Ref(n);
		}
		JDDNode ret = mcLtl.findMultiAcceptingStates(dra, modelProduct, draDDRowVars, draDDColVars, false, allecs, statesH, statesL);
		//targetDDs.add(mcLtl.findMultiAcceptingStates(dra[i], modelProduct, draDDRowVars[i], draDDColVars[i], false));
		l = System.currentTimeMillis() - l;
		mainLog.println("Time for end component identification: " + l / 1000.0 + " seconds.");
		return ret;
	}

	protected void removeNonZeroMecsForMax(NondetModel modelProduct, LTLModelChecker mcLtl, List<JDDNode> rewardsIndex, OpsAndBoundsList opsAndBounds,
			int numTargets, DA<BitSet, AcceptanceRabin> dra[], JDDVars draDDRowVars[], JDDVars draDDColVars[]) throws PrismException
	{
		List<JDDNode> mecs = mcLtl.findMECStates(modelProduct, modelProduct.getReach());
		JDDNode removedActions = JDD.Constant(0);
		JDDNode rmecs = JDD.Constant(0);
		for (int i = 0; i < rewardsIndex.size(); i++)
			if (opsAndBounds.getRewardOperator(i) == Operator.R_MAX || opsAndBounds.getRewardOperator(i) == Operator.R_GE) {
				JDD.Ref(rewardsIndex.get(i));
				JDDNode actions = JDD.GreaterThan(rewardsIndex.get(i), 0.0);
				if (!actions.equals(JDD.ZERO))
					for (int j = 0; j < mecs.size(); j++) {
						JDDNode mec = mecs.get(j);
						JDD.Ref(mec);
						JDDNode mecactions = mcLtl.maxStableSetTrans1(modelProduct, mec);
						JDD.Ref(actions);
						mecactions = JDD.And(actions, mecactions);
						if (!mecactions.equals(JDD.ZERO)) {
							JDD.Ref(mec);
							rmecs = JDD.Or(rmecs, mec);
						}
						removedActions = JDD.Or(removedActions, mecactions);
					}
				JDD.Deref(actions);
			}
		for (JDDNode mec : mecs)
			JDD.Deref(mec);
		// TODO: check if the model satisfies the LTL constraints 
		if (!rmecs.equals(JDD.ZERO)) {
			boolean constraintViolated = false;
			if (JDD.AreIntersecting(modelProduct.getStart(), rmecs)) {
				constraintViolated = true;
				JDD.Deref(rmecs);
			} else {
				// find all action pointing to mecs from outside a
				JDD.Ref(rmecs);
				JDDNode rtarget = JDD.PermuteVariables(rmecs, modelProduct.getAllDDRowVars(), modelProduct.getAllDDColVars());
				JDD.Ref(modelProduct.getTrans01());
				rtarget = JDD.And(modelProduct.getTrans01(), rtarget);
				rtarget = JDD.And(rtarget, JDD.Not(rmecs));
				//rtarget = JDD.ThereExists(rtarget, modelProduct.getAllDDColVars());
				// find target states for LTL formulae
				Vector<JDDNode> tmptargetDDs = new Vector<JDDNode>();
				List<JDDNode> tmpmultitargetDDs = new ArrayList<JDDNode>();
				List<Integer> tmpmultitargetIDs = new ArrayList<Integer>();
				ArrayList<DA<BitSet, AcceptanceRabin>> tmpdra = new ArrayList<DA<BitSet, AcceptanceRabin>>();
				ArrayList<JDDVars> tmpdraDDRowVars = new ArrayList<JDDVars>();
				ArrayList<JDDVars> tmpdraDDColVars = new ArrayList<JDDVars>();
				int count = 0;
				for (int i = 0; i < numTargets; i++)
					if (opsAndBounds.isProbabilityObjective(i) && opsAndBounds.getOperator(i) != Operator.P_MAX
							&& opsAndBounds.getOperator(i) != Operator.P_MIN) {
						tmpdra.add(dra[i]);
						tmpdraDDRowVars.add(draDDRowVars[i]);
						tmpdraDDColVars.add(draDDColVars[i]);
						count++;
					}
				if (count > 0) {
					// TODO: distinguish whether rtarget is empty
					DA<BitSet, AcceptanceRabin> newdra[] = new DA[count];
					tmpdra.toArray(newdra);
					JDDVars newdraDDRowVars[] = new JDDVars[count];
					tmpdraDDRowVars.toArray(newdraDDRowVars);
					JDDVars newdraDDColVars[] = new JDDVars[count];
					tmpdraDDColVars.toArray(newdraDDColVars);

					findTargetStates(modelProduct, mcLtl, count, count, new boolean[count], newdra, newdraDDRowVars, newdraDDColVars, tmptargetDDs,
							tmpmultitargetDDs, tmpmultitargetIDs);

					OpsAndBoundsList tmpOpsAndBounds = new OpsAndBoundsList();

					for (int i = 0; i < opsAndBounds.probSize(); i++) {
						if (opsAndBounds.getProbOperator(i) != Operator.P_MAX) {
							tmpOpsAndBounds.add(opsAndBounds.getOpRelOpBound(i), opsAndBounds.getProbOperator(i), opsAndBounds.getProbBound(i),
									opsAndBounds.getProbStepBound(i), i);
						}
					}
					tmpOpsAndBounds.add(new OpRelOpBound("R", RelOp.MAX, -1.0), Operator.R_MAX, -1.0, -1, opsAndBounds.probSize());

					ArrayList<JDDNode> tmprewards = new ArrayList<JDDNode>(1);
					tmprewards.add(rtarget);
					double prob = (Double) computeMultiReachProbs(modelProduct, mcLtl, tmprewards, modelProduct.getStart(), tmptargetDDs, tmpmultitargetDDs,
							tmpmultitargetIDs, tmpOpsAndBounds, count > 1);
					if (prob > 0.0) { // LTL formulae can be satisfied
						constraintViolated = true;
					} else if (Double.isNaN(prob))
						throw new PrismException("The LTL formulae in multi-objective query cannot be satisfied!\n");
				} else {
					// end components with non-zero rewards can always be reached
					constraintViolated = true;
				}

				//JDD.Deref(rtarget);
				for (JDDNode tt : tmptargetDDs)
					JDD.Deref(tt);
				for (JDDNode tt : tmpmultitargetDDs)
					JDD.Deref(tt);
			}
			if (constraintViolated) {
				throw new PrismNotSupportedException("Cannot use multi-objective model checking with maximising objectives and non-zero reward end compoments");
			}

			JDD.Ref(removedActions);
			modelProduct.trans = JDD.Apply(JDD.TIMES, modelProduct.trans, JDD.Not(removedActions));
			modelProduct.trans01 = JDD.Apply(JDD.TIMES, modelProduct.trans01, JDD.Not(removedActions));
		} else {
			JDD.Deref(rmecs);
			JDD.Deref(removedActions);
		}

	}

	//TODO is conflictformulae actually just no of prob?
	protected void checkConflictsInObjectives(NondetModel modelProduct, LTLModelChecker mcLtl, int conflictformulae, int numTargets,
			OpsAndBoundsList opsAndBounds, DA<BitSet, AcceptanceRabin> dra[], JDDVars draDDRowVars[], JDDVars draDDColVars[], List<JDDNode> targetDDs,
			List<ArrayList<JDDNode>> allstatesH, List<ArrayList<JDDNode>> allstatesL, List<JDDNode> multitargetDDs, List<Integer> multitargetIDs)
			throws PrismException
	{
		DA<BitSet, AcceptanceRabin>[] tmpdra = new DA[conflictformulae];
		JDDVars[] tmpdraDDRowVars = new JDDVars[conflictformulae];
		JDDVars[] tmpdraDDColVars = new JDDVars[conflictformulae];
		List<JDDNode> tmptargetDDs = new ArrayList<JDDNode>(conflictformulae);
		List<List<JDDNode>> tmpallstatesH = new ArrayList<List<JDDNode>>(conflictformulae);
		List<List<JDDNode>> tmpallstatesL = new ArrayList<List<JDDNode>>(conflictformulae);
		int count = 0;
		for (int i = 0; i < numTargets; i++)
			if (opsAndBounds.isProbabilityObjective(i)) {
				tmpdra[count] = dra[i];
				tmpdraDDRowVars[count] = draDDRowVars[i];
				tmpdraDDColVars[count] = draDDColVars[i];
				// tricky part; double check when reachExpr is set for efficiency
				tmptargetDDs.add(targetDDs.get(count));
				tmpallstatesH.add(allstatesH.get(i));
				tmpallstatesL.add(allstatesL.get(i));
				count++;
			}
		List<List<Integer>> tmpmultitargetIDs = new ArrayList<List<Integer>>();

		mcLtl.findMultiConflictAcceptingStates(tmpdra, modelProduct, tmpdraDDRowVars, tmpdraDDColVars, tmptargetDDs, tmpallstatesH, tmpallstatesL,
				multitargetDDs, tmpmultitargetIDs);
		// again. double check when reachExpr is set
		count = 0;
		for (int i = 0; i < numTargets; i++)
			if (opsAndBounds.isProbabilityObjective(i)) {
				targetDDs.remove(count);
				targetDDs.add(count, tmptargetDDs.get(count));
				count++;
			}

		// deal with reachability targets
		for (int i = 0; i < tmpmultitargetIDs.size(); i++) {
			multitargetIDs.add(changeToInteger(tmpmultitargetIDs.get(i)));
			//System.out.println("multitargetIDs["+i+"] = " + multitargetIDs.get(i));
		}

		for (int i = 0; i < numTargets; i++)
			if (opsAndBounds.isProbabilityObjective(i)) {
				List<JDDNode> tmpLH = allstatesH.get(i);
				for (JDDNode n : tmpLH)
					JDD.Deref(n);
				tmpLH = allstatesL.get(i);
				for (JDDNode n : tmpLH)
					JDD.Deref(n);
			}
	}

	protected void findTargetStates(NondetModel modelProduct, LTLModelChecker mcLtl, int numTargets, int conflictformulae, boolean reachExpr[],
			DA<BitSet, AcceptanceRabin> dra[], JDDVars draDDRowVars[], JDDVars draDDColVars[], List<JDDNode> targetDDs, List<JDDNode> multitargetDDs,
			List<Integer> multitargetIDs) throws PrismException
	{
		int i, j;
		long l;

		// Compute all maximal end components
		ArrayList<ArrayList<JDDNode>> allstatesH = new ArrayList<ArrayList<JDDNode>>(numTargets);
		ArrayList<ArrayList<JDDNode>> allstatesL = new ArrayList<ArrayList<JDDNode>>(numTargets);
		JDDNode acceptanceVector_H = JDD.Constant(0);
		JDDNode acceptanceVector_L = JDD.Constant(0);
		for (i = 0; i < numTargets; i++) {
			if (!reachExpr[i]) {
				ArrayList<JDDNode> statesH = new ArrayList<JDDNode>();
				ArrayList<JDDNode> statesL = new ArrayList<JDDNode>();
				for (int k = 0; k < dra[i].getAcceptance().size(); k++) {
					JDDNode tmpH = JDD.Constant(0);
					JDDNode tmpL = JDD.Constant(0);
					for (j = 0; j < dra[i].size(); j++) {
						if (!dra[i].getAcceptance().get(k).getL().get(j)) {
							tmpH = JDD.SetVectorElement(tmpH, draDDRowVars[i], j, 1.0);
						}
						if (dra[i].getAcceptance().get(k).getK().get(j)) {
							tmpL = JDD.SetVectorElement(tmpL, draDDRowVars[i], j, 1.0);
						}
					}
					statesH.add(tmpH);
					JDD.Ref(tmpH);
					acceptanceVector_H = JDD.Or(acceptanceVector_H, tmpH);
					statesL.add(tmpL);
					JDD.Ref(tmpL);
					acceptanceVector_L = JDD.Or(acceptanceVector_L, tmpL);
				}
				allstatesH.add(i, statesH);
				allstatesL.add(i, statesL);
			} else {
				allstatesH.add(i, null);
				allstatesL.add(i, null);
			}
		}

		// Find accepting maximum end components for each LTL formula
		List<JDDNode> allecs = null;
		//use acceptanceVector_H and acceptanceVector_L to speed up scc computation
		/*// check number of states in each scc
		allecs = mcLtl.findEndComponents(modelProduct, modelProduct.getReach());
		StateListMTBDD vl;
		int totalNum = 0;
		for(JDDNode set : allecs) {
			vl = new StateListMTBDD(set, modelProduct);
			totalNum += vl.size() - 1;
		}
		mainLog.println("Total number of states can be saved: " + totalNum);*/

		JDD.Ref(acceptanceVector_H);
		JDD.Ref(modelProduct.getTrans01());
		JDDNode candidateStates = JDD.Apply(JDD.TIMES, modelProduct.getTrans01(), acceptanceVector_H);
		for (i = 0; i < numTargets; i++)
			if (!reachExpr[i]) {
				acceptanceVector_H = JDD.PermuteVariables(acceptanceVector_H, draDDRowVars[i], draDDColVars[i]);
			}
		candidateStates = JDD.Apply(JDD.TIMES, candidateStates, acceptanceVector_H);
		candidateStates = JDD.ThereExists(candidateStates, modelProduct.getAllDDColVars());
		candidateStates = JDD.ThereExists(candidateStates, modelProduct.getAllDDNondetVars());
		// find all maximal end components
		allecs = mcLtl.findMECStates(modelProduct, candidateStates, acceptanceVector_L);
		JDD.Deref(candidateStates);
		JDD.Deref(acceptanceVector_L);

		for (i = 0; i < numTargets; i++) {
			if (!reachExpr[i]) {
				//mainLog.println("\nFinding accepting end components for " + targetName[i] + "...");
				l = System.currentTimeMillis();
				// increase ref count for checking conflict formulas
				if (conflictformulae > 1) {
					List<JDDNode> tmpLH = allstatesH.get(i);
					for (JDDNode n : tmpLH)
						JDD.Ref(n);
					tmpLH = allstatesL.get(i);
					for (JDDNode n : tmpLH)
						JDD.Ref(n);
				}
				targetDDs.add(mcLtl.findMultiAcceptingStates(dra[i], modelProduct, draDDRowVars[i], draDDColVars[i], false, allecs, allstatesH.get(i),
						allstatesL.get(i)));
				//targetDDs.add(mcLtl.findMultiAcceptingStates(dra[i], modelProduct, draDDRowVars[i], draDDColVars[i], false));
				l = System.currentTimeMillis() - l;
				mainLog.println("Time for end component identification: " + l / 1000.0 + " seconds.");
			} /*else {
				// Fixme: maybe not efficient
				if(targetExprs.get(i) != null) {
					dd = checkExpressionDD(targetExprs.get(i));
					JDD.Ref(modelProduct.getReach());
					dd = JDD.And(dd, modelProduct.getReach());
					targetDDs.add(dd);
				}
				}*/
			//mainLog.print("\n    number of targets = " + JDD.GetNumMintermsString(targetDDs.get(i), modelProduct.getAllDDRowVars().n()));
			//if(i>0)
			//	mainLog.print("\n  total number of targets = " + 
			//			JDD.GetNumMintermsString(JDD.Or(targetDDs.get(i), targetDDs.get(i-1)), modelProduct.getAllDDRowVars().n()));
		}

		// check if there are conflicts in objectives
		if (conflictformulae > 1) {
			DA<BitSet, AcceptanceRabin>[] tmpdra = new DA[conflictformulae];
			JDDVars[] tmpdraDDRowVars = new JDDVars[conflictformulae];
			JDDVars[] tmpdraDDColVars = new JDDVars[conflictformulae];
			List<JDDNode> tmptargetDDs = new ArrayList<JDDNode>(conflictformulae);
			List<List<JDDNode>> tmpallstatesH = new ArrayList<List<JDDNode>>(conflictformulae);
			List<List<JDDNode>> tmpallstatesL = new ArrayList<List<JDDNode>>(conflictformulae);
			int count = 0;
			for (i = 0; i < numTargets; i++)
				if (!reachExpr[i]) {
					tmpdra[count] = dra[i];
					tmpdraDDRowVars[count] = draDDRowVars[i];
					tmpdraDDColVars[count] = draDDColVars[i];
					// tricky part; double check when reachExpr is set for efficiency
					tmptargetDDs.add(targetDDs.get(count));
					tmpallstatesH.add(allstatesH.get(i));
					tmpallstatesL.add(allstatesL.get(i));
					count++;
				}
			//multitargetDDs = new ArrayList<JDDNode>();
			List<List<Integer>> tmpmultitargetIDs = new ArrayList<List<Integer>>();

			mcLtl.findMultiConflictAcceptingStates(tmpdra, modelProduct, tmpdraDDRowVars, tmpdraDDColVars, tmptargetDDs, tmpallstatesH, tmpallstatesL,
					multitargetDDs, tmpmultitargetIDs);
			// again. double check when reachExpr is set
			count = 0;
			for (i = 0; i < numTargets; i++)
				if (!reachExpr[i]) {
					targetDDs.remove(count);
					targetDDs.add(count, tmptargetDDs.get(count));
					count++;
				}

			// deal with reachability targets
			//multitargetIDs = new ArrayList<Integer>(tmpmultitargetIDs.size());
			for (i = 0; i < tmpmultitargetIDs.size(); i++) {
				multitargetIDs.add(changeToInteger(tmpmultitargetIDs.get(i)));
			}

			for (i = 0; i < numTargets; i++)
				if (!reachExpr[i]) {
					List<JDDNode> tmpLH = allstatesH.get(i);
					for (JDDNode n : tmpLH)
						JDD.Deref(n);
					tmpLH = allstatesL.get(i);
					for (JDDNode n : tmpLH)
						JDD.Deref(n);
				}
		}

		for (JDDNode ec : allecs)
			JDD.Deref(ec);
	}

	private int changeToInteger(List<Integer> ids)
	{
		int k = 0;
		for (int i = 0; i < ids.size(); i++) {
			int j = 1;
			if (ids.get(i) > 0)
				j = j << ids.get(i);
			k += j;
		}
		return k;
	}

	/**
	 * Perform multi-objective model checking computation.
	 * Solves achievability, numerical or Pareto queries over n objectives.
	 *  
	 * @param model The MDP
	 * @param mcLtl An LTL model checker (for finding end components)
	 * @param transRewards MTBDDs for transition rewards (reward objectives only)  
	 * @param start BDD giving the (initial) state for which values are to be computed
	 * @param targets BDDs giving sets of target states (probability objectives only)
	 * @param combinations
	 * @param combinationIDs
	 * @param opsAndBounds Information about the list of objectives 
	 * @param hasconflictobjectives
	 */
	protected Object computeMultiReachProbs(NondetModel model, LTLModelChecker mcLtl, List<JDDNode> transRewards, JDDNode start, List<JDDNode> targets,
			List<JDDNode> combinations, List<Integer> combinationIDs, OpsAndBoundsList opsAndBounds, boolean hasconflictobjectives) throws PrismException
	{
		JDDNode yes, no, maybe, bottomec = null;
		Object value;
		int i, j, numTargets;
		//JDDNode maybe_r = null; // maybe states for the reward formula
		//JDDNode trr = null; // transition rewards
		//int op1 = relOps.get(0).intValue(); // the operator of the first objective query

		// Get number of targets
		numTargets = targets.size();

		JDDNode labels[] = new JDDNode[numTargets];
		// Build temporary DDs for combined targets
		for (i = 0; i < numTargets; i++) {
			JDD.Ref(targets.get(i));
			JDDNode tmp = targets.get(i);
			if (combinations != null) {
				for (j = 0; j < combinations.size(); j++) {
					if ((combinationIDs.get(j) & (1 << i)) > 0) {
						JDD.Ref(combinations.get(j));
						tmp = JDD.Or(tmp, combinations.get(j));
					}
				}
			}
			labels[i] = tmp;
		}

		// If required, export info about target states 
		if (prism.getExportTarget()) {
			JDDNode labels2[] = new JDDNode[numTargets + 1];
			String labelNames[] = new String[numTargets + 1];
			labels2[0] = model.getStart();
			labelNames[0] = "init";
			for (i = 0; i < numTargets; i++) {
				labels2[i + 1] = labels[i];
				labelNames[i + 1] = "target" + i;
			}
			try {
				mainLog.print("\nExporting target states info to file \"" + prism.getExportTargetFilename() + "\"...");
				PrismMTBDD.ExportLabels(labels2, labelNames, "l", model.getAllDDRowVars(), model.getODD(), Prism.EXPORT_PLAIN, prism.getExportTargetFilename());
			} catch (FileNotFoundException e) {
				mainLog.println("\nWarning: Could not export target to file \"" + prism.getExportTargetFilename() + "\"");
			}
		}

		// yes - union of targets (just to compute no)
		yes = JDD.Constant(0);
		//n = targets.size();
		for (i = 0; i < numTargets; i++) {
			JDD.Ref(targets.get(i));
			yes = JDD.Or(yes, targets.get(i));
		}
		if (combinations != null)
			for (i = 0; i < combinations.size(); i++) {
				JDD.Ref(combinations.get(i));
				yes = JDD.Or(yes, combinations.get(i));
			}

		if (opsAndBounds.rewardSize() == 0)
			no = PrismMTBDD.Prob0A(model.getTrans01(), model.getReach(), model.getAllDDRowVars(), model.getAllDDColVars(), model.getAllDDNondetVars(),
					model.getReach(), yes);
		else {
			no = JDD.Constant(0);
			bottomec = PrismMTBDD.Prob0A(model.getTrans01(), model.getReach(), model.getAllDDRowVars(), model.getAllDDColVars(), model.getAllDDNondetVars(),
					model.getReach(), yes);
			List<JDDNode> becs = mcLtl.findMECStates(model, bottomec);
			JDD.Deref(bottomec);
			bottomec = JDD.Constant(0);
			for (JDDNode ec : becs)
				bottomec = JDD.Or(bottomec, ec);
		}

		/*if(op1>2) { // the first query is about reward
			JDDNode no_r = PrismMTBDD.Prob0A(modelProduct.getTrans01(), modelProduct.getReach(), 
					modelProduct.getAllDDRowVars(), modelProduct.getAllDDColVars(), 
					modelProduct.getAllDDNondetVars(), modelProduct.getReach(), targets.get(0));
			JDD.Ref(no_r);
			maybe_r = JDD.And(modelProduct.getReach(), JDD.Not(JDD.Or(targets.get(0), no_r)));
			trr = modelProduct.getTransRewards();
		}*/

		// maybe
		JDD.Ref(model.getReach());
		JDD.Ref(yes);
		JDD.Ref(no);
		maybe = JDD.And(model.getReach(), JDD.Not(JDD.Or(yes, no)));

		for (i = 0; i < transRewards.size(); i++) {
			JDDNode tmp = transRewards.remove(i);
			JDD.Ref(no);
			tmp = JDD.Apply(JDD.TIMES, tmp, JDD.Not(no));
			transRewards.add(i, tmp);
		}

		// print out yes/no/maybe
		mainLog.print("\nyes = " + JDD.GetNumMintermsString(yes, model.getAllDDRowVars().n()));
		mainLog.print(", no = " + JDD.GetNumMintermsString(no, model.getAllDDRowVars().n()));
		mainLog.print(", maybe = " + JDD.GetNumMintermsString(maybe, model.getAllDDRowVars().n()) + "\n");

		// compute probabilities
		mainLog.println("\nComputing remaining probabilities...");

		// Local copies of settings
		int engine = settings.getChoice(PrismSettings.PRISM_ENGINE);
		int method = prism.getMDPMultiSolnMethod();

		// Switch engine, if necessary
		if (engine == Prism.HYBRID) {
			mainLog.println("Switching engine since only sparse engine currently supports this computation...");
			engine = Prism.SPARSE;
		}
		mainLog.println("Engine: " + Prism.getEngineString(engine));

		try {
			// Check for unsupported options
			if (engine != Prism.SPARSE) {
				throw new PrismNotSupportedException("Currently only sparse engine supports multi-objective properties");
			}
			if (method == Prism.MDP_MULTI_LP && opsAndBounds.numberOfNumerical() > 1) {
				throw new PrismNotSupportedException("Pareto curve generation is not currently supported using linear programming");
			}

			// Do computation
			// Linear programming
			if (method == Prism.MDP_MULTI_LP) {

				if (opsAndBounds.numberOfStepBounded() > 0) {
					throw new PrismNotSupportedException("Step-bounded objectives are not currently supported with linear programming");
				}

				if (opsAndBounds.rewardSize() > 0) {
					if (hasconflictobjectives) {
						value = PrismSparse.NondetMultiReachReward1(model.getTrans(), model.getTransActions(), model.getSynchs(), model.getODD(),
								model.getAllDDRowVars(), model.getAllDDColVars(), model.getAllDDNondetVars(), targets, combinations, combinationIDs,
								opsAndBounds, maybe, start, transRewards, bottomec);
					} else {
						value = PrismSparse.NondetMultiReachReward(model.getTrans(), model.getTransActions(), model.getSynchs(), model.getODD(),
								model.getAllDDRowVars(), model.getAllDDColVars(), model.getAllDDNondetVars(), targets, opsAndBounds, maybe, start, transRewards,
								bottomec);
					}
				} else {
					if (hasconflictobjectives) {
						value = PrismSparse.NondetMultiReach1(model.getTrans(), model.getTransActions(), model.getSynchs(), model.getODD(),
								model.getAllDDRowVars(), model.getAllDDColVars(), model.getAllDDNondetVars(), targets, combinations, combinationIDs,
								opsAndBounds, maybe, start);
					} else {
						value = PrismSparse.NondetMultiReach(model.getTrans(), model.getTransActions(), model.getSynchs(), model.getODD(),
								model.getAllDDRowVars(), model.getAllDDColVars(), model.getAllDDNondetVars(), targets, opsAndBounds, maybe, start);
					}
				}
			}
			// Value iteration
			else if (method == Prism.MDP_MULTI_GAUSSSEIDEL || method == Prism.MDP_MULTI_VALITER) {
				double timePre = System.currentTimeMillis();
				value = weightedMultiReachProbs(model, yes, maybe, start, labels, transRewards, opsAndBounds);
				double timePost = System.currentTimeMillis();
				double time = ((double) (timePost - timePre)) / 1000.0;
				mainLog.println("Multi-objective value iterations took " + time + " s.");
			}
			// Unknown method (shouldn't happen)
			else {
				throw new PrismException("Unknown multi-objective model checking method");
			}
		} catch (PrismException e) {
			throw e;
		} finally {
			// derefs
			if (opsAndBounds.rewardSize() > 0)
				JDD.Deref(bottomec);
			JDD.Deref(yes);
			JDD.Deref(no);
			JDD.Deref(maybe);
			for (int k = 0; k < labels.length; k++)
				JDD.Deref(labels[k]);
			for (i = 0; i < transRewards.size(); i++) {
				JDD.Deref(transRewards.get(i));
			}
		}

		return value;
	}

	protected Object weightedMultiReachProbs(NondetModel modelProduct, JDDNode yes_ones, JDDNode maybe, JDDNode start, JDDNode[] targets, List<JDDNode> rewards,
			OpsAndBoundsList opsAndBounds) throws PrismException
	{
		int numNumericalObjectives = opsAndBounds.numberOfNumerical();

		// Check for unsupported computations
		if (numNumericalObjectives > 2) {
			throw new PrismException("Pareto curve generation is currently only supported for 2 objectives");
		}
		if (numNumericalObjectives >= 2 && opsAndBounds.probSize() + opsAndBounds.rewardSize() > numNumericalObjectives) {
			throw new PrismException("Pareto curve generation is currently not allowed if there are other (bounded) objectives");
		}

		// Pareto computation or achievability/numerical computation
		if (numNumericalObjectives >= 2) {
			return generateParetoCurve(modelProduct, yes_ones, maybe, start, targets, rewards, opsAndBounds);
		} else {
			return targetDrivenMultiReachProbs(modelProduct, yes_ones, maybe, start, targets, rewards, opsAndBounds);
		}
	}

	protected TileList generateParetoCurve(NondetModel modelProduct, JDDNode yes_ones, JDDNode maybe, final JDDNode st, JDDNode[] targets,
			List<JDDNode> rewards, OpsAndBoundsList opsAndBounds) throws PrismException
	{
		//TODO this method does not work for more than 2 objectives
		int numberOfPoints = 0;
		int rewardStepBounds[] = new int[rewards.size()];
		for (int i = 0; i < rewardStepBounds.length; i++)
			rewardStepBounds[i] = opsAndBounds.getRewardStepBound(i);

		int probStepBounds[] = new int[targets.length];
		for (int i = 0; i < probStepBounds.length; i++)
			probStepBounds[i] = opsAndBounds.getProbStepBound(i);

		double timer = System.currentTimeMillis();
		boolean min = false;
		int advCounter = 0;

		// Determine whether we are using Gauss-Seidel value iteration
		boolean useGS = (settings.getChoice(PrismSettings.PRISM_MDP_SOLN_METHOD) == Prism.MDP_MULTI_GAUSSSEIDEL);
		if (opsAndBounds.numberOfStepBounded() > 0) {
			mainLog.println("Not using Gauss-Seidel since there are step-bounded objectives");
			useGS = false;
		}

		//convert minimizing rewards to maximizing
		for (int i = 0; i < opsAndBounds.rewardSize(); i++) {
			if (opsAndBounds.getRewardOperator(i) == Operator.R_LE) {
				JDDNode negated = JDD.Apply(JDD.TIMES, JDD.Constant(-1), rewards.get(i));
				//JDD.Ref(negated);
				rewards.set(i, negated);
				//boundsRewards.set(i, -1 * boundsRewards.get(i));
			}

			if (opsAndBounds.getRewardOperator(i) == Operator.R_MIN) {
				JDDNode negated = JDD.Apply(JDD.TIMES, JDD.Constant(-1), rewards.get(i));
				//JDD.Ref(negated);
				rewards.set(i, negated);
				//boundsRewards.set(i, -1 * boundsRewards.get(i));
			}
		}

		double tolerance = settings.getDouble(PrismSettings.PRISM_PARETO_EPSILON);
		int maxIters = settings.getInteger(PrismSettings.PRISM_MULTI_MAX_POINTS);

		int exportAdvSetting = settings.getChoice(PrismSettings.PRISM_EXPORT_ADV);

		NativeIntArray adversary = new NativeIntArray((int) modelProduct.getNumStates());
		int dimProb = targets.length;
		int dimReward = rewards.size();
		Point targetPoint = new Point(dimProb + dimReward);
		ArrayList<Point> computedPoints = new ArrayList<Point>();
		ArrayList<Point> computedDirections = new ArrayList<Point>();
		ArrayList<Point> pointsForInitialTile = new ArrayList<Point>();

		//create vectors and sparse matrices for the objectives
		final DoubleVector[] probDoubleVectors = new DoubleVector[dimProb];
		final NDSparseMatrix[] rewSparseMatrices = new NDSparseMatrix[dimReward];

		JDD.Ref(modelProduct.getTrans());
		JDD.Ref(modelProduct.getReach());

		//create a sparse matrix for transitions
		JDDNode a = JDD.Apply(JDD.TIMES, modelProduct.getTrans(), modelProduct.getReach());

		if (!min && dimReward == 0) {
			JDD.Ref(a);
			JDDNode tmp = JDD.And(JDD.Equals(a, 1.0), JDD.Identity(modelProduct.getAllDDRowVars(), modelProduct.getAllDDColVars()));
			a = JDD.ITE(tmp, JDD.Constant(0), a);
		}

		NDSparseMatrix trans_matrix = NDSparseMatrix.BuildNDSparseMatrix(a, modelProduct.getODD(), modelProduct.getAllDDRowVars(),
				modelProduct.getAllDDColVars(), modelProduct.getAllDDNondetVars());

		// If adversary generation is enabled, we build/store action info
		if (settings.getChoice(PrismSettings.PRISM_EXPORT_ADV) != Prism.EXPORT_ADV_NONE) {
			NDSparseMatrix.AddActionsToNDSparseMatrix(a, modelProduct.getTransActions(), modelProduct.getODD(), modelProduct.getAllDDRowVars(),
					modelProduct.getAllDDColVars(), modelProduct.getAllDDNondetVars(), trans_matrix);
		}

		//create double vectors for probabilistic objectives
		for (int i = 0; i < dimProb; i++) {
			probDoubleVectors[i] = new DoubleVector(targets[i], modelProduct.getAllDDRowVars(), modelProduct.getODD());
		}

		//create sparse matrices for reward objectives
		for (int i = 0; i < dimReward; i++) {
			NDSparseMatrix rew_matrix = NDSparseMatrix.BuildSubNDSparseMatrix(a, modelProduct.getODD(), modelProduct.getAllDDRowVars(),
					modelProduct.getAllDDColVars(), modelProduct.getAllDDNondetVars(), rewards.get(i));
			rewSparseMatrices[i] = rew_matrix;
		}

		JDD.Deref(a);

<<<<<<< HEAD
		// Disable adversary generation (if it was switched on) for these initial computations
		//PrismNative.setExportAdv(Prism.EXPORT_ADV_NONE);

=======
>>>>>>> 2cea964a
		for (int i = 0; i < dimProb; i++) {
			double[] result = null;

			// If adversary generation is enabled, we amend the filename so that multiple adversaries can be exported
			String advFileName = settings.getString(PrismSettings.PRISM_EXPORT_ADV_FILENAME);
			if (settings.getChoice(PrismSettings.PRISM_EXPORT_ADV) != Prism.EXPORT_ADV_NONE) {
				PrismNative.setExportAdvFilename(PrismUtils.addSuffixToFilename(advFileName, "pre" + (i + 1)));
			}
			
			// Optimise in direction of probability objective i
			Point direction = new Point(dimProb + dimReward);
			direction.setCoord(i, 1);
			try {
				// If adversary generation is enabled, we amend the filename so that multiple adversaries can be exported
				String advFileName = settings.getString(PrismSettings.PRISM_EXPORT_ADV_FILENAME);
				if (settings.getChoice(PrismSettings.PRISM_EXPORT_ADV) != Prism.EXPORT_ADV_NONE) {
					PrismNative.setExportAdvFilename(PrismUtils.addCounterSuffixToFilename(advFileName, ++advCounter));
				}
				mainLog.println("Optimising weighted sum for probability objective " + (i + 1) + "/" + dimProb + ": weights " + direction);
				if (useGS) {
					result = PrismSparse.NondetMultiObjGS(modelProduct.getODD(), modelProduct.getAllDDRowVars(), modelProduct.getAllDDColVars(),
							modelProduct.getAllDDNondetVars(), false, st, adversary, trans_matrix, probDoubleVectors, rewSparseMatrices, direction.getCoords());
				} else {
					result = PrismSparse.NondetMultiObj(modelProduct.getODD(), modelProduct.getAllDDRowVars(), modelProduct.getAllDDColVars(),
							modelProduct.getAllDDNondetVars(), false, st, adversary, trans_matrix, modelProduct.getSynchs(), probDoubleVectors, probStepBounds,
							rewSparseMatrices, direction.getCoords(), rewardStepBounds);
				}
			} catch (PrismException e) {
				// If anything went wrong (in particular, non-convergence of the computation), use another direction
				mainLog.println("Ignoring the last multi-objective computation since it did not complete successfully");
				// Optimise in almost the direction of probability objective i
				double large = 10000;
				for (int j = 0; j < dimProb + dimReward; j++) {
					direction.setCoord(j, j == i ? large : 1);
				}
				direction = direction.normalize();
				mainLog.println("Optimising weighted sum for probability objective " + (i + 1) + "/" + dimProb + ": weights " + direction);
				if (useGS) {
					result = PrismSparse.NondetMultiObjGS(modelProduct.getODD(), modelProduct.getAllDDRowVars(), modelProduct.getAllDDColVars(),
							modelProduct.getAllDDNondetVars(), false, st, adversary, trans_matrix, probDoubleVectors, rewSparseMatrices, direction.getCoords());
				} else {
					result = PrismSparse.NondetMultiObj(modelProduct.getODD(), modelProduct.getAllDDRowVars(), modelProduct.getAllDDColVars(),
							modelProduct.getAllDDNondetVars(), false, st, adversary, trans_matrix, modelProduct.getSynchs(), probDoubleVectors, probStepBounds,
							rewSparseMatrices, direction.getCoords(), rewardStepBounds);
				}
			}

			//The following is thrown because in this case the i-th dimension is
			//zero and we might have problems when getting an separating hyperplane.
			/*if (result[0] == 0)
				throw new PrismException("The probabilistic objective number " + i + " is degenerate since the optimal value is also the least optimal value." );
			*/
			targetPoint = new Point(result);
			mainLog.println("Computed point: " + targetPoint);
			
			pointsForInitialTile.add(targetPoint);
		}

		for (int i = 0; i < dimReward; i++) {

			// If adversary generation is enabled, we amend the filename so that multiple adversaries can be exported
			String advFileName = settings.getString(PrismSettings.PRISM_EXPORT_ADV_FILENAME);
			if (settings.getChoice(PrismSettings.PRISM_EXPORT_ADV) != Prism.EXPORT_ADV_NONE) {
				PrismNative.setExportAdvFilename(PrismUtils.addSuffixToFilename(advFileName, "pre" + (dimProb + i + 1)));
			}
			
			double[] result = null;
			// Optimise in direction of reward objective i
			Point direction = new Point(dimProb + dimReward);
			direction.setCoord(dimProb + i, 1);
			try {
				// If adversary generation is enabled, we amend the filename so that multiple adversaries can be exported
				String advFileName = settings.getString(PrismSettings.PRISM_EXPORT_ADV_FILENAME);
				if (settings.getChoice(PrismSettings.PRISM_EXPORT_ADV) != Prism.EXPORT_ADV_NONE) {
					PrismNative.setExportAdvFilename(PrismUtils.addCounterSuffixToFilename(advFileName, ++advCounter));
				}
				mainLog.println("Optimising weighted sum for reward objective " + (i + 1) + "/" + dimReward + ": weights " + direction);
				if (useGS) {
					result = PrismSparse.NondetMultiObjGS(modelProduct.getODD(), modelProduct.getAllDDRowVars(), modelProduct.getAllDDColVars(),
							modelProduct.getAllDDNondetVars(), false, st, adversary, trans_matrix, probDoubleVectors, rewSparseMatrices, direction.getCoords());
				} else {
					result = PrismSparse.NondetMultiObj(modelProduct.getODD(), modelProduct.getAllDDRowVars(), modelProduct.getAllDDColVars(),
							modelProduct.getAllDDNondetVars(), false, st, adversary, trans_matrix, modelProduct.getSynchs(), probDoubleVectors, probStepBounds,
							rewSparseMatrices, direction.getCoords(), rewardStepBounds);
				}
			} catch (PrismException e) {
				// If anything went wrong (in particular, non-convergence of the computation), use another direction
				mainLog.println("Ignoring the last multi-objective computation since it did not complete successfully");
				// Optimise in almost the direction of reward objective i
				double large = 10000;
				for (int j = 0; j < dimProb + dimReward; j++) {
					direction.setCoord(j, j == dimProb + i ? large : 1);
				}
				direction = direction.normalize();
				mainLog.println("Optimising weighted sum for reward objective " + (i + 1) + "/" + dimReward + ": weights " + direction);
				if (useGS) {
					result = PrismSparse.NondetMultiObjGS(modelProduct.getODD(), modelProduct.getAllDDRowVars(), modelProduct.getAllDDColVars(),
							modelProduct.getAllDDNondetVars(), false, st, adversary, trans_matrix, probDoubleVectors, rewSparseMatrices, direction.getCoords());
				} else {
					result = PrismSparse.NondetMultiObj(modelProduct.getODD(), modelProduct.getAllDDRowVars(), modelProduct.getAllDDColVars(),
							modelProduct.getAllDDNondetVars(), false, st, adversary, trans_matrix, modelProduct.getSynchs(), probDoubleVectors, probStepBounds,
							rewSparseMatrices, direction.getCoords(), rewardStepBounds);
					

				}
			}
			numberOfPoints++;
			targetPoint = new Point(result);
			mainLog.println("Computed point: " + targetPoint);
			pointsForInitialTile.add(targetPoint);

			if (verbose) {
				mainLog.println("Upper bound is " + Arrays.toString(result));
			}
		}

<<<<<<< HEAD
		// Reinstate temporarily-disabled adversary generation setting
		//PrismNative.setExportAdv(exportAdvSetting);

=======
>>>>>>> 2cea964a
		if (verbose)
			mainLog.println("Points for the initial tile: " + pointsForInitialTile);

		Tile initialTile = new Tile(pointsForInitialTile);
		TileList tileList = new TileList(initialTile, opsAndBounds, tolerance);

		Point direction = tileList.getCandidateHyperplane();

		if (verbose) {
			mainLog.println("The initial direction is " + direction);
		}

		boolean decided = false;
		int iters = 0;
		while (iters < maxIters) {
			iters++;

			// If adversary generation is enabled, we amend the filename so that multiple adversaries can be exported
			String advFileName = settings.getString(PrismSettings.PRISM_EXPORT_ADV_FILENAME);
			if (settings.getChoice(PrismSettings.PRISM_EXPORT_ADV) != Prism.EXPORT_ADV_NONE) {
				PrismNative.setExportAdvFilename(PrismUtils.addCounterSuffixToFilename(advFileName, ++advCounter));
			}
			mainLog.println("Optimising weighted sum of objectives: weights " + direction);
			double[] result;
			if (useGS) {
				result = PrismSparse.NondetMultiObjGS(modelProduct.getODD(), modelProduct.getAllDDRowVars(), modelProduct.getAllDDColVars(),
						modelProduct.getAllDDNondetVars(), false, st, adversary, trans_matrix, probDoubleVectors, rewSparseMatrices, direction.getCoords());
			} else {
				result = PrismSparse.NondetMultiObj(modelProduct.getODD(), modelProduct.getAllDDRowVars(), modelProduct.getAllDDColVars(),
						modelProduct.getAllDDNondetVars(), false, st, adversary, trans_matrix, modelProduct.getSynchs(), probDoubleVectors, probStepBounds,
						rewSparseMatrices, direction.getCoords(), rewardStepBounds);
			}

			/*	//Minimizing operators are negated, and for Pareto we need to maximize.
				for (int i = 0; i < dimProb; i++) {
					if (opsAndBounds.getOperator(i) == Operator.P_MIN) {
						result[i] = -(1-result[i]);
					}
				} */

			numberOfPoints++;

			
			
			
			
			//collect the numbers obtained from methods executed above.
			Point newPoint = new Point(result);
			mainLog.println("Computed point: " + newPoint);

			if (verbose) {
				mainLog.println("\n" + numberOfPoints + ": New point is " + newPoint + ".");
				mainLog.println("TileList:" + tileList);
			}

			computedPoints.add(newPoint);
			computedDirections.add(direction);

			tileList.addNewPoint(newPoint);
			//mainLog.println("\nTiles after adding: " + tileList);
			//compute new direction
			direction = tileList.getCandidateHyperplane();

			if (verbose) {
				mainLog.println("New direction is " + direction);
				//mainLog.println("TileList: " + tileList);

			}

			if (direction == null) {
				//no tile could be improved
				decided = true;
				break;
			}
		}

		timer = System.currentTimeMillis() - timer;
		mainLog.println("The value iteration(s) took " + timer / 1000.0 + " seconds altogether.");
		mainLog.println("Number of weight vectors used: " + numberOfPoints);

		if (!decided)
			throw new PrismException("The computation did not finish in " + maxIters
					+ " target point iterations, try increasing this number using the -multimaxpoints switch.");
		else {
			String paretoFile = settings.getString(PrismSettings.PRISM_EXPORT_PARETO_FILENAME);

			//export to file if required
			if (paretoFile != null && !paretoFile.equals("")) {
				MultiObjUtils.exportPareto(tileList, paretoFile);
				mainLog.println("Exported Pareto curve. To see it, run\n etc/scripts/prism-pareto.py " + paretoFile);
			}

			if (verbose) {
				mainLog.print("Computed " + tileList.getNumberOfDifferentPoints() + " points altogether: ");
				mainLog.println(tileList.getPoints().toString());
			}

			return tileList;
		}
	}

	protected double targetDrivenMultiReachProbs(NondetModel modelProduct, JDDNode yes_ones, JDDNode maybe, final JDDNode st, JDDNode[] targets,
			List<JDDNode> rewards, OpsAndBoundsList opsAndBounds) throws PrismException
	{
		int numberOfPoints = 0;
		int rewardStepBounds[] = new int[rewards.size()];
		for (int i = 0; i < rewardStepBounds.length; i++)
			rewardStepBounds[i] = opsAndBounds.getRewardStepBound(i);

		int probStepBounds[] = new int[targets.length];
		for (int i = 0; i < probStepBounds.length; i++)
			probStepBounds[i] = opsAndBounds.getProbStepBound(i);

		double timer = System.currentTimeMillis();
		boolean min = false;

		// Determine whether we are using Gauss-Seidel value iteration
		boolean useGS = (settings.getChoice(PrismSettings.PRISM_MDP_SOLN_METHOD) == Prism.MDP_MULTI_GAUSSSEIDEL);
		if (opsAndBounds.numberOfStepBounded() > 0) {
			mainLog.println("Not using Gauss-Seidel since there are step-bounded objectives");
			useGS = false;
		}

		//convert minimizing rewards to maximizing
		for (int i = 0; i < opsAndBounds.rewardSize(); i++) {
			if (opsAndBounds.getRewardOperator(i) == Operator.R_LE) {
				JDDNode negated = JDD.Apply(JDD.TIMES, JDD.Constant(-1), rewards.get(i));
				//JDD.Ref(negated);
				rewards.set(i, negated);
				//boundsRewards.set(i, -1 * boundsRewards.get(i));
			}

			if (opsAndBounds.getRewardOperator(i) == Operator.R_MIN) {
				JDDNode negated = JDD.Apply(JDD.TIMES, JDD.Constant(-1), rewards.get(i));
				//JDD.Ref(negated);
				rewards.set(i, negated);
				//boundsRewards.set(i, -1 * boundsRewards.get(i));
			}
		}

		boolean maximizingProb = (opsAndBounds.probSize() > 0 && (opsAndBounds.getProbOperator(0) == Operator.P_MAX || opsAndBounds.getProbOperator(0) == Operator.P_MIN));
		boolean maximizingReward = (opsAndBounds.rewardSize() > 0 && (opsAndBounds.getRewardOperator(0) == Operator.R_MAX || opsAndBounds.getRewardOperator(0) == Operator.R_MIN));
		boolean maximizingNegated = (maximizingProb && opsAndBounds.getProbOperator(0) == Operator.P_MIN)
				|| (maximizingReward && opsAndBounds.getRewardOperator(0) == Operator.R_MIN);

		int maxIters = settings.getInteger(PrismSettings.PRISM_MULTI_MAX_POINTS);

		NativeIntArray adversary = new NativeIntArray((int) modelProduct.getNumStates());
		int dimProb = targets.length;
		int dimReward = rewards.size();
		Point targetPoint = new Point(dimProb + dimReward);
		ArrayList<Point> computedPoints = new ArrayList<Point>();
		ArrayList<Point> computedDirections = new ArrayList<Point>();

		//create vectors and sparse matrices for the objectives
		final DoubleVector[] probDoubleVectors = new DoubleVector[dimProb];
		final NDSparseMatrix[] rewSparseMatrices = new NDSparseMatrix[dimReward];

		JDD.Ref(modelProduct.getTrans());
		JDD.Ref(modelProduct.getReach());

		//create a sparse matrix for transitions
		JDDNode a = JDD.Apply(JDD.TIMES, modelProduct.getTrans(), modelProduct.getReach());

		if (!min && dimReward == 0) {
			JDD.Ref(a);
			JDDNode tmp = JDD.And(JDD.Equals(a, 1.0), JDD.Identity(modelProduct.getAllDDRowVars(), modelProduct.getAllDDColVars()));
			a = JDD.ITE(tmp, JDD.Constant(0), a);
		}

		NDSparseMatrix trans_matrix = NDSparseMatrix.BuildNDSparseMatrix(a, modelProduct.getODD(), modelProduct.getAllDDRowVars(),
				modelProduct.getAllDDColVars(), modelProduct.getAllDDNondetVars());

		//create double vectors for probabilistic objectives
		for (int i = 0; i < dimProb; i++) {
			probDoubleVectors[i] = new DoubleVector(targets[i], modelProduct.getAllDDRowVars(), modelProduct.getODD());
		}

		//create sparse matrices for reward objectives
		for (int i = 0; i < dimReward; i++) {
			NDSparseMatrix rew_matrix = NDSparseMatrix.BuildSubNDSparseMatrix(a, modelProduct.getODD(), modelProduct.getAllDDRowVars(),
					modelProduct.getAllDDColVars(), modelProduct.getAllDDNondetVars(), rewards.get(i));
			rewSparseMatrices[i] = rew_matrix;
		}

		JDD.Deref(a);

		//initialize the target point
		for (int i = 0; i < dimProb; i++) {
			targetPoint.setCoord(i, opsAndBounds.getProbBound(i));
		}
		if (maximizingProb) {
			targetPoint.setCoord(0, 1.0);
		}

		for (int i = 0; i < dimReward; i++) {
			//multiply by -1 in case of minimizing, that converts it to maximizing.
			double t = (opsAndBounds.getRewardOperator(i) == Operator.R_LE) ? -opsAndBounds.getRewardBound(i) : opsAndBounds.getRewardBound(i);
			targetPoint.setCoord(i + dimProb, t);
		}
		if (maximizingReward) {
			if (verbose) {
				mainLog.println("Getting an upper bound on maximizing objective");
			}

			double[] result;
			if (useGS) {
				//System.out.println("Doing GS");
				result = PrismSparse.NondetMultiObjGS(modelProduct.getODD(), modelProduct.getAllDDRowVars(), modelProduct.getAllDDColVars(),
						modelProduct.getAllDDNondetVars(), false, st, adversary, trans_matrix, null, new NDSparseMatrix[] { rewSparseMatrices[0] },
						new double[] { 1.0 });
			} else {
				//System.out.println("Not doing GS");
				result = PrismSparse.NondetMultiObj(modelProduct.getODD(), modelProduct.getAllDDRowVars(), modelProduct.getAllDDColVars(),
						modelProduct.getAllDDNondetVars(), false, st, adversary, trans_matrix, modelProduct.getSynchs(), null, null,
						new NDSparseMatrix[] { rewSparseMatrices[0] }, new double[] { 1.0 }, new int[] { rewardStepBounds[0] });
			}
			numberOfPoints++;

			targetPoint.setCoord(dimProb, result[0]);

			if (verbose) {
				mainLog.println("Upper bound is " + result[0]);
			}
		}

		Point direction = MultiObjUtils.getWeights(targetPoint, computedPoints);

		if (verbose) {
			mainLog.println("The initial target point is " + targetPoint);
			mainLog.println("The initial direction is " + direction);
		}

		boolean decided = false;
		boolean isAchievable = false;
		int iters = 0;
		while (iters < maxIters) {
			iters++;

			//create the weights array
			double[] weights = new double[dimProb + dimReward];
			for (int i = 0; i < dimProb + dimReward; i++) {
				weights[i] = direction.getCoord(i);
			}

			double[] result;
			if (useGS) {
				result = PrismSparse.NondetMultiObjGS(modelProduct.getODD(), modelProduct.getAllDDRowVars(), modelProduct.getAllDDColVars(),
						modelProduct.getAllDDNondetVars(), false, st, adversary, trans_matrix, probDoubleVectors, rewSparseMatrices, weights);
			} else {
				result = PrismSparse.NondetMultiObj(modelProduct.getODD(), modelProduct.getAllDDRowVars(), modelProduct.getAllDDColVars(),
						modelProduct.getAllDDNondetVars(), false, st, adversary, trans_matrix, modelProduct.getSynchs(), probDoubleVectors, probStepBounds,
						rewSparseMatrices, weights, rewardStepBounds);
			}
			numberOfPoints++;
			

			//collect the numbers obtained from methods executed above.
			Point newPoint = new Point(result);

			if (verbose) {
				mainLog.println("New point is " + newPoint + ".");
			}

			computedPoints.add(newPoint);
			computedDirections.add(direction);

			//if (prism.getExportMultiGraphs())
			//	MultiObjUtils.printGraphFileDebug(targetPoint, computedPoints, computedDirections, prism.getExportMultiGraphsDir(), output++);

			//check if the new point together with the direction shows the point is unreachable
			double dNew = 0.0;
			for (int i = 0; i < dimProb + dimReward; i++) {
				dNew += newPoint.getCoord(i) * direction.getCoord(i);
			}

			double dTarget = 0.0;
			for (int i = 0; i < dimProb + dimReward; i++) {
				dTarget += targetPoint.getCoord(i) * direction.getCoord(i);
			}

			if (dTarget > dNew) {
				if (maximizingProb || maximizingReward) {
					int maximizingCoord = (maximizingProb) ? 0 : dimProb;
					double rest = dNew - (dTarget - direction.getCoord(maximizingCoord) * targetPoint.getCoord(maximizingCoord));
					if ((!maximizingNegated && rest < 0) || (maximizingNegated && rest > 0)) {
						//target can't be lowered
						decided = true;
						targetPoint.setCoord(maximizingCoord, Double.NaN);
						if (verbose)
							mainLog.println("Decided, target is " + targetPoint);
						break;
					} else {
						double lowered = rest / direction.getCoord(maximizingCoord);
						targetPoint.setCoord(maximizingCoord, lowered);
						//HACK
						if (lowered == Double.NEGATIVE_INFINITY) {
							targetPoint.setCoord(maximizingCoord, Double.NaN);
							mainLog.println("\nThe constraints are not achievable!\n");
							decided = true;
							isAchievable = false;
							break;
						}
						if (verbose)
							mainLog.println("Target lowered to " + targetPoint);

						//if (prism.getExportMultiGraphs())
						//	MultiObjUtils.printGraphFileDebug(targetPoint, computedPoints, computedDirections, prism.getExportMultiGraphsDir(), output++);
					}
				} else {
					decided = true;
					isAchievable = false;
					break;
				}
			}

			//compute new direction
			direction = MultiObjUtils.getWeights(targetPoint, computedPoints);

			if (verbose) {
				mainLog.println("New direction is " + direction);
			}

			if (direction == null || computedDirections.contains(direction)) //The second disjunct is for convergence
			{
				//there is no hyperplane strictly separating the target from computed points
				//hence we can conclude that the point is reachable
				decided = true;
				isAchievable = true;
				break;
			}
		}

		timer = System.currentTimeMillis() - timer;
		mainLog.println("The value iteration(s) took " + timer / 1000.0 + " seconds altogether.");
		mainLog.println("Number of weight vectors used: " + numberOfPoints);

		if (!decided)
			throw new PrismException("The computation did not finish in " + maxIters
					+ " target point iterations, try increasing this number using the -multimaxpoints switch.");
		if (maximizingProb || maximizingReward) {
			int maximizingCoord = (maximizingProb) ? 0 : dimProb;
			return (maximizingNegated) ? -targetPoint.getCoord(maximizingCoord) : targetPoint.getCoord(maximizingCoord);
		} else {
			return (isAchievable) ? 1.0 : 0.0;
		}
	}
}<|MERGE_RESOLUTION|>--- conflicted
+++ resolved
@@ -838,12 +838,6 @@
 
 		JDD.Deref(a);
 
-<<<<<<< HEAD
-		// Disable adversary generation (if it was switched on) for these initial computations
-		//PrismNative.setExportAdv(Prism.EXPORT_ADV_NONE);
-
-=======
->>>>>>> 2cea964a
 		for (int i = 0; i < dimProb; i++) {
 			double[] result = null;
 
@@ -858,7 +852,7 @@
 			direction.setCoord(i, 1);
 			try {
 				// If adversary generation is enabled, we amend the filename so that multiple adversaries can be exported
-				String advFileName = settings.getString(PrismSettings.PRISM_EXPORT_ADV_FILENAME);
+				advFileName = settings.getString(PrismSettings.PRISM_EXPORT_ADV_FILENAME);
 				if (settings.getChoice(PrismSettings.PRISM_EXPORT_ADV) != Prism.EXPORT_ADV_NONE) {
 					PrismNative.setExportAdvFilename(PrismUtils.addCounterSuffixToFilename(advFileName, ++advCounter));
 				}
@@ -916,7 +910,7 @@
 			direction.setCoord(dimProb + i, 1);
 			try {
 				// If adversary generation is enabled, we amend the filename so that multiple adversaries can be exported
-				String advFileName = settings.getString(PrismSettings.PRISM_EXPORT_ADV_FILENAME);
+				advFileName = settings.getString(PrismSettings.PRISM_EXPORT_ADV_FILENAME);
 				if (settings.getChoice(PrismSettings.PRISM_EXPORT_ADV) != Prism.EXPORT_ADV_NONE) {
 					PrismNative.setExportAdvFilename(PrismUtils.addCounterSuffixToFilename(advFileName, ++advCounter));
 				}
@@ -960,12 +954,7 @@
 			}
 		}
 
-<<<<<<< HEAD
-		// Reinstate temporarily-disabled adversary generation setting
-		//PrismNative.setExportAdv(exportAdvSetting);
-
-=======
->>>>>>> 2cea964a
+
 		if (verbose)
 			mainLog.println("Points for the initial tile: " + pointsForInitialTile);
 
