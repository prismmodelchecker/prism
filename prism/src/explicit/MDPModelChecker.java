--- conflicted
+++ resolved
@@ -74,11 +74,8 @@
 import prism.PrismNotSupportedException;
 import prism.PrismSettings;
 import prism.PrismUtils;
-<<<<<<< HEAD
-=======
 import strat.FMDStrategyProduct;
 import strat.FMDStrategyStep;
->>>>>>> 91a4559c
 import strat.MDStrategy;
 import strat.MDStrategyArray;
 import strat.Strategy;
@@ -98,10 +95,8 @@
 	
 	// Model checking functions
 
-	@SuppressWarnings("unchecked")
 	@Override
-<<<<<<< HEAD
-	protected StateValues checkExpressionFunc(Model model, ExpressionFunc expr, BitSet statesOfInterest) throws PrismException
+	protected StateValues checkExpressionFunc(Model<?> model, ExpressionFunc expr, BitSet statesOfInterest) throws PrismException
 	{
 		switch (expr.getNameCode()) {
 		case ExpressionFunc.PARTIAL:
@@ -111,34 +106,34 @@
 		}
 	}
 
-	protected StateValues checkPartialSat(Model model, ExpressionFunc expr, BitSet statesOfInterest) throws PrismException
-	{
-		LTLModelChecker mcLtl;		
+	protected StateValues checkPartialSat(Model<?> model, ExpressionFunc expr, BitSet statesOfInterest) throws PrismException
+	{
+		LTLModelChecker mcLtl;
 		StateValues probsProduct, probs, costsProduct, costs, rewsProduct, rews;
 		MDPModelChecker mcProduct;
-		LTLModelChecker.LTLProduct<MDP> product;
+		LTLModelChecker.LTLProduct<MDP<Double>> product;
 		MDP productMdp;
 		DA<BitSet, ? extends AcceptanceOmega> da;
 		Vector<BitSet> labelBS;
-		
-		
+
+
 		// For LTL model checking routines
 		mcLtl = new LTLModelChecker(this);
-		
+
 		//Get LTL spec
-		ExpressionReward exprRew = (ExpressionReward) expr.getOperand(0);		 
+		ExpressionReward exprRew = (ExpressionReward) expr.getOperand(0);
 		Expression ltl = exprRew.getExpression();
 //		System.out.println("--------------------------------------------------------------");
 //		//System.out.println("The flat MDP model has " + model.getNumStates() + " states");
 //		System.out.println("The specification is " + ltl.toString());
 //		System.out.println("Generating optimal policy...");
 //		System.out.println(" ");
-		
+
 		// Build model costs
 		int costStruct = exprRew.getRewardStructIndexByIndexObject(modulesFile, modulesFile.getConstantValues());
 		mainLog.println("Building cost structure...");
 		Rewards costsModel= constructRewards(model, costStruct);
-		
+
 		//build DFA
 		AcceptanceType[] allowedAcceptance = {
 				AcceptanceType.RABIN,
@@ -146,11 +141,11 @@
 		};
 		labelBS = new Vector<BitSet>();
 		da = mcLtl.constructDAForLTLFormula(this, model, ltl, labelBS, allowedAcceptance);
-		
+
 		if (!(da.getAcceptance() instanceof AcceptanceReach)) {
 			mainLog.println("\nAutomaton is not a DFA. Breaking.");
 			// Dummy return vector
-			return  new StateValues(TypeInt.getInstance(), model); 
+			return  new StateValues(TypeInt.getInstance(), model);
 		}
 		//calculate distances to accepting states
 		long time = System.currentTimeMillis();
@@ -158,7 +153,7 @@
 		time = System.currentTimeMillis() - time;
 		mainLog.println("\nAutomaton state distances to an accepting state: " + da.getDistsToAcc());
 		mainLog.println("Time for DFA distance to acceptance metric calculation: " + time / 1000.0 + " seconds.");
-		
+
 		//build product
 		int numStates = model.getNumStates();
 		BitSet bsInit = new BitSet(numStates);
@@ -166,7 +161,7 @@
 			bsInit.set(i, model.isInitialState(i));
 		}
 		product = mcLtl.constructProductModel(da, (MDP)model, labelBS, bsInit);
-		
+
 //		System.out.println("The product MDP has " + product.getProductModel().getNumStates() + " states");
 
 		// Find accepting states + compute reachability probabilities
@@ -178,79 +173,63 @@
 			mainLog.println("\nFinding accepting MECs...");
 			acc = mcLtl.findAcceptingECStates(product.getProductModel(), product.getAcceptance());
 		}
-		
+
 		time = System.currentTimeMillis();
 		//Build progression rewards on product
 		MDPRewards progRewards = product.liftProgressionFromAutomaton(da.getDistsToAcc());
 		time = System.currentTimeMillis() - time;
-		mainLog.println("Time for lifting progression reward from automaton to product: " + time / 1000.0 + " seconds.");	
-		
+		mainLog.println("Time for lifting progression reward from automaton to product: " + time / 1000.0 + " seconds.");
+
 		time = System.currentTimeMillis();
 		//Build trimmed product costs
 		MDPRewards prodCosts = ((MDPRewards)costsModel).liftFromModel(product);
 		time = System.currentTimeMillis() - time;
 		mainLog.println("Time for lifting cost function from original model to product: " + time / 1000.0 + " seconds.");
-		
-		BitSet progStates = progressionTrim(product, (MDPRewardsSimple)progRewards, (MDPRewardsSimple)prodCosts);	
-		
-		// Output product, if required
-		if (getExportProductTrans()) {
-				mainLog.println("\nExporting product transition matrix to file \"" + getExportProductTransFilename() + "\"...");
-				product.getProductModel().exportToPrismExplicitTra(getExportProductTransFilename());
-		}
-		if (getExportProductStates()) {
-			mainLog.println("\nExporting product state space to file \"" + getExportProductStatesFilename() + "\"...");
-			PrismFileLog out = new PrismFileLog(getExportProductStatesFilename());
-			VarList newVarList = (VarList) modulesFile.createVarList().clone();
-			String daVar = "_da";
-			while (newVarList.getIndex(daVar) != -1) {
-				daVar = "_" + daVar;
-			}
-			newVarList.addVar(0, new Declaration(daVar, new DeclarationIntUnbounded()), 1, null);
-			product.getProductModel().exportStates(Prism.EXPORT_PLAIN, newVarList, out);
-			out.close();
-		}
-		
+
+		BitSet progStates = progressionTrim((LTLModelChecker.LTLProduct<MDP<Double>>) product, (MDPRewardsSimple<Double>)progRewards, (MDPRewardsSimple<Double>)prodCosts);
+
+		doProductExports(product);
+
 		mcProduct = new MDPModelChecker(this);
 		mcProduct.inheritSettings(this);
-		
+
 		if (product.getProductModel().getNumStates() > 10000) {
 			mainLog.println("\nChanging product to MDPSparse...");
 			productMdp = new MDPSparse((MDPSimple)product.getProductModel());
 		} else {
 			productMdp = (MDP)product.getProductModel();
 		}
-		
+
 		mainLog.println("\nComputing reachability probability, expected progression, and expected cost...");
-		ModelCheckerPartialSatResult res = mcProduct.computeNestedValIter(productMdp, acc, progRewards, prodCosts, progStates);
+		ModelCheckerPartialSatResult res = mcProduct.computeNestedValIter(product, productMdp, acc, progRewards, prodCosts, progStates);
 		probsProduct = StateValues.createFromDoubleArray(res.solnProb, productMdp);
 		// Mapping probabilities in the original model
-		probs = product.projectToOriginalModel(probsProduct);		
+		probs = product.projectToOriginalModel(probsProduct);
 		//Get final prob result
 		double maxProb=probs.getDoubleArray()[model.getFirstInitialState()];
 		mainLog.println("\nMaximum probability to satisfy specification is " + maxProb);
-		
+
 		if (getExportProductVector()) {
 			mainLog.println("\nExporting success probabilites over product to file \"" + PrismUtils.addCounterSuffixToFilename(getExportProductVectorFilename(), 1) + "\"...");
             PrismFileLog out = new PrismFileLog(PrismUtils.addCounterSuffixToFilename(getExportProductVectorFilename(), 1));
             probsProduct.print(out, false, false, false, false);
             out.close();
         }
-				
+
 		rewsProduct = StateValues.createFromDoubleArray(res.solnProg, productMdp);
-		rews = product.projectToOriginalModel(rewsProduct); 
+		rews = product.projectToOriginalModel(rewsProduct);
 		double maxRew = rews.getDoubleArray()[model.getFirstInitialState()];
 		mainLog.println("\nFor p = " + maxProb + ", the maximum expected progression reward is " + maxRew);
-		
+
 		if (getExportProductVector()) {
 			mainLog.println("\nExporting expected progression reward over product to file \"" + PrismUtils.addCounterSuffixToFilename(getExportProductVectorFilename(), 2) + "\"...");
             PrismFileLog out = new PrismFileLog(PrismUtils.addCounterSuffixToFilename(getExportProductVectorFilename(), 2));
             rewsProduct.print(out, false, false, false, false);
             out.close();
         }
-		
-		costsProduct = StateValues.createFromDoubleArray(res.solnCost, productMdp);		
-		costs = product.projectToOriginalModel(costsProduct);	
+
+		costsProduct = StateValues.createFromDoubleArray(res.solnCost, productMdp);
+		costs = product.projectToOriginalModel(costsProduct);
 		double minCost = costs.getDoubleArray()[model.getFirstInitialState()];
 		mainLog.println("\nFor p = " + maxProb + ", r = " +  + maxRew + " the minimum expected cummulative cost until no more progression reward can be gathered is " + minCost);
 //		System.out.println("Probability to find objects: " + maxProb);
@@ -263,14 +242,14 @@
             costsProduct.print(out, false, false, false, false);
             out.close();
         }
-		
+
 		return costs;
-		
-	}
-	
-	
-	
-	public BitSet progressionTrim(LTLModelChecker.LTLProduct<MDP> product, MDPRewardsSimple progRewards, MDPRewardsSimple prodCosts)
+
+	}
+
+
+
+	public BitSet progressionTrim(LTLModelChecker.LTLProduct<MDP<Double>> product, MDPRewardsSimple<Double> progRewards, MDPRewardsSimple<Double> prodCosts)
 	{
 		MDP productModel = product.getProductModel();
 		int numStates = productModel.getNumStates();
@@ -278,10 +257,10 @@
 		Deque<Integer> queue = new ArrayDeque<Integer>();
 		BitSet progStates = new BitSet(numStates);
 		long time;
-		
+
 		time = System.currentTimeMillis();
-		
-		
+
+
 		//init predList and queue
 		for (int i = 0; i < numStates; i++) {
 			predList.add(new HashSet<Integer>());
@@ -293,7 +272,7 @@
 				}
 			}
 		}
-		
+
 		Iterator<Integer> successorsIt;
 		HashSet<Integer> statePreds;
 		//set predList
@@ -304,9 +283,9 @@
 				statePreds.add(i);
 			}
 		}
-		
-		//set 
-		int currentState;		
+
+		//set
+		int currentState;
 		while(!queue.isEmpty()) {
 			currentState=queue.poll();
 			for(int pred : predList.get(currentState)) {
@@ -316,7 +295,7 @@
 				}
 			}
 		}
-		
+
 		int nTrims = 0;
 		//trim rewards according to progression metric TODO: THis can be removed because now we return the progStates
 	/*	for(int i = 0; i < numStates; i++) {
@@ -325,19 +304,17 @@
 				nTrims++;
 			}
 		}	*/
-		
+
 		time = System.currentTimeMillis() - time;
 		mainLog.println("\nCleared costs for " + nTrims + " states where no more progression towards goal is possible.");
 		mainLog.println("Time for cost trimming: " + time / 1000.0 + " seconds.");
 		return progStates;
 	}
-	
-	
+
+
+	@SuppressWarnings("unchecked")
 	@Override
-	protected StateValues checkProbPathFormulaLTL(Model model, Expression expr, boolean qual, MinMax minMax, BitSet statesOfInterest) throws PrismException
-=======
 	protected StateValues checkProbPathFormulaLTL(Model<?> model, Expression expr, boolean qual, MinMax minMax, BitSet statesOfInterest) throws PrismException
->>>>>>> 91a4559c
 	{
 		// For min probabilities, need to negate the formula
 		// (add parentheses to allow re-parsing if required)
@@ -389,7 +366,7 @@
 			Strategy<Double> stratProduct = new FMDStrategyProduct<>(product, (MDStrategy<Double>) res.strat);
 			result.setStrategy(stratProduct);
 		}
-		
+
 		// Mapping probabilities in the original model
 		StateValues probs = product.projectToOriginalModel(probsProduct);
 		probsProduct.clear();
@@ -431,7 +408,7 @@
 			Strategy<Double> stratProduct = new FMDStrategyProduct<>(product, (MDStrategy<Double>) res.strat);
 			result.setStrategy(stratProduct);
 		}
-		
+
 		// Mapping rewards in the original model
 		StateValues rewards = product.projectToOriginalModel(rewardsProduct);
 		rewardsProduct.clear();
@@ -1005,18 +982,18 @@
 
 	/**
 	 * Compute reachability probabilities using value iteration.
-	 * Optionally, store optimal (memoryless) strategy info. 
-	 * @param progStates 
+	 * Optionally, store optimal (memoryless) strategy info.
+	 * @param progStates
 	 * @param mdp The MDP
 	 * @param no Probability 0 states
 	 * @param yes Probability 1 states
 	 * @param min Min or max probabilities (true=min, false=max)
-	 * @param init Optionally, an initial solution vector (will be overwritten) 
+	 * @param init Optionally, an initial solution vector (will be overwritten)
 	 * @param known Optionally, a set of states for which the exact answer is known
 	 * @param strat Storage for (memoryless) strategy choice indices (ignored if null)
-	 * Note: if 'known' is specified (i.e. is non-null, 'init' must also be given and is used for the exact values.  
-	 */
-	protected ModelCheckerPartialSatResult computeNestedValIter(MDP trimProdMdp, BitSet target, MDPRewards progRewards, MDPRewards prodCosts, BitSet progStates)
+	 * Note: if 'known' is specified (i.e. is non-null, 'init' must also be given and is used for the exact values.
+	 */
+	protected ModelCheckerPartialSatResult computeNestedValIter(Product<MDP<Double>> product, MDP<Double> trimProdMdp, BitSet target, MDPRewards<Double> progRewards, MDPRewards<Double> prodCosts, BitSet progStates)
 			throws PrismException
 	{
 		ModelCheckerPartialSatResult res;
@@ -1032,14 +1009,14 @@
 		boolean min = false;
 
 		timerGlobal = System.currentTimeMillis();
-		
+
 		// Check for deadlocks in non-target state (because breaks e.g. prob1)
 		trimProdMdp.checkForDeadlocks(target);
 
 		// Store num states
 		n = trimProdMdp.getNumStates();
 
-		// If required, export info about target states 
+		// If required, export info about target states
 		if (getExportTarget()) {
 			BitSet bsInit = new BitSet(n);
 			for (i = 0; i < n; i++) {
@@ -1056,7 +1033,7 @@
 		// If required, create/initialise strategy storage
 		// Set choices to -1, denoting unknown
 		// (except for target states, which are -2, denoting arbitrary)
-		if (genStrat || exportAdv) {
+		if (genStrat) {
 			strat = new int[n];
 			for (i = 0; i < n; i++) {
 				strat[i] = target.get(i) ? -2 : -1;
@@ -1086,7 +1063,7 @@
 
 		// If still required, store strategy for no/yes (0/1) states.
 		// This is just for the cases max=0 and min=1, where arbitrary choices suffice (denoted by -2)
-		if (genStrat || exportAdv) {
+		if (genStrat) {
 			if (min) {
 				for (i = yes.nextSetBit(0); i >= 0; i = yes.nextSetBit(i + 1)) {
 					if (!target.get(i))
@@ -1098,7 +1075,7 @@
 				}
 			}
 		}
-		
+
 		// Start value iteration
 		timerVI = System.currentTimeMillis();
 		mainLog.println("Starting prioritised value iteration (" + (min ? "min" : "max") + ")...");
@@ -1110,13 +1087,13 @@
 //		soln2Prog = new double[n];
 		solnCost = new double[n];
 //		soln2Cost = new double[n];
-		
+
 		// Initialise solution vectors to initVal
-		// where initVal is 0.0 or 1.0, depending on whether we converge from below/above. 
+		// where initVal is 0.0 or 1.0, depending on whether we converge from below/above.
 		initValProb = 0.0;
 		initValRew = 0.0;
 		initValCost = 0.0;
-		
+
 		//(valIterDir == ValIterDir.BELOW) ? 0.0 : 1.0;
 
 		// Determine set of states actually need to compute values for
@@ -1136,7 +1113,7 @@
 		// Start iterations
 		iters = 0;
 		done = false;
-		
+
 		int j;
 		int numChoices;
 		double currentProbVal, currentProgVal, currentCostVal;
@@ -1160,62 +1137,62 @@
 							solnProb[i] = currentProbVal;
 							solnProg[i] = currentProgVal;
 							solnCost[i] = currentCostVal;
-							if (genStrat || exportAdv) {
+							if (genStrat) {
 								strat[i]=j;
 							}
 						}
-						else {					
+						else {
 							if (sameProb) {
 								if(!sameProg && currentProgVal > solnProg[i]) {
 									done = false;
 									//solnProb[i] = currentProbVal;
 									solnProg[i] = currentProgVal;
 									solnCost[i] = currentCostVal;
-									if (genStrat || exportAdv) {
+									if (genStrat) {
 										strat[i]=j;
 									}
 								}
 								else {
-									if (sameProg) {						
+									if (sameProg) {
 										if(!sameCost && currentCostVal < solnCost[i]) {
 											done = false;
 											//solnProb[i] = currentProbVal;
 											//solnProg[i] = currentProgVal;
 											solnCost[i] = currentCostVal;
-											if (genStrat || exportAdv) {
+											if (genStrat) {
 												strat[i]=j;
 											}
-										}	
+										}
 									}
 								}
 							}
 						}
 					}
-				} 
+				}
 			}
 			// Check termination
 //			done = PrismUtils.doublesAreClose(solnProb, soln2Prob, termCritParam, termCrit == TermCrit.ABSOLUTE);
 //			done = done && PrismUtils.doublesAreClose(solnProg, soln2Prog, termCritParam, termCrit == TermCrit.ABSOLUTE);
 //			done = done && PrismUtils.doublesAreClose(solnCost, soln2Cost, termCritParam, termCrit == TermCrit.ABSOLUTE);
-			
-			
+
+
 			//Save previous iter
 //			soln2Prob = solnProb.clone();
 //			soln2Prog =  solnProg.clone();
-//			soln2Cost =  solnCost.clone();									
-		}
-	
+//			soln2Cost =  solnCost.clone();
+		}
+
 
 		// Finished value iteration
 		timerVI = System.currentTimeMillis() - timerVI;
 		mainLog.print("Prioritised value iteration (" + (min ? "min" : "max") + ")");
 		mainLog.println(" took " + iters + " iterations and " + timerVI / 1000.0 + " seconds.");
-		
+
 		timerGlobal = System.currentTimeMillis() - timerGlobal;
 		mainLog.println("Overall policy calculation took  " + timerGlobal / 1000.0 + " seconds.");
-		
-		
-		
+
+
+
 
 		// Non-convergence is an error (usually)
 		if (!done && errorOnNonConverge) {
@@ -1225,19 +1202,24 @@
 		}
 
 		res = new ModelCheckerPartialSatResult();
-		// Store strategy
-		if (genStrat) {
-			res.strat = new MDStrategyArray(trimProdMdp, strat);
-		}
-		// Export adversary
-		if (exportAdv) {
-			// Prune strategy
-			//restrictStrategyToReachableStates(trimProdMdp, strat);
-			// Export
-			PrismLog out = new PrismFileLog(exportAdvFilename);
-			new DTMCFromMDPMemorylessAdversary(trimProdMdp, strat).exportToPrismExplicitTra(out);
-			out.close();
-		}
+		// If a strategy was generated, lift it to the product and store
+		if (res.strat != null) {
+			Strategy<Double> stratProduct = new FMDStrategyProduct<>(product, (MDStrategy<Double>) res.strat);
+			result.setStrategy(stratProduct);
+		}
+//		// Store strategy
+//		if (genStrat) {
+//			res.strat = new MDStrategyArray(trimProdMdp, strat);
+//		}
+//		// Export adversary
+//		if (exportAdv) {
+//			// Prune strategy
+//			//restrictStrategyToReachableStates(trimProdMdp, strat);
+//			// Export
+//			PrismLog out = new PrismFileLog(exportAdvFilename);
+//			new DTMCFromMDPMemorylessAdversary(trimProdMdp, strat).exportToPrismExplicitTra(out);
+//			out.close();
+//		}
 
 		// Return results
 		res.solnProb = solnProb;
@@ -1246,9 +1228,9 @@
 		res.numIters = iters;
 		res.timeTaken = timerGlobal / 1000.0;
 		return res;
-	}	
-	
-	
+	}
+
+
 	/**
 	 * Compute reachability probabilities using value iteration.
 	 * Optionally, store optimal (memoryless) strategy info. 
@@ -1773,7 +1755,7 @@
 			}
 			fmdStrat = new FMDStrategyStep<Double>(mdp, k);
 		}
-		
+
 		// Initialise solution vectors. Use passed in initial vector, if present
 		if (init != null) {
 			for (int i = 0; i < n; i++)
@@ -3132,11 +3114,7 @@
 	 * @param mdp The MDP
 	 * @param strat The strategy
 	 */
-<<<<<<< HEAD
-	public BitSet restrictStrategyToReachableStates(MDP mdp, int strat[])
-=======
-	public <Value> void restrictStrategyToReachableStates(MDP<Value> mdp, int strat[])
->>>>>>> 91a4559c
+	public <Value> BitSet restrictStrategyToReachableStates(MDP<Value> mdp, int strat[])
 	{
 		BitSet restrict = new BitSet();
 		BitSet explore = new BitSet();
@@ -3172,14 +3150,14 @@
 		}
 		return restrict;
 	}
-	
-	public BitSet restrictStrategyToReachableStates(MDP mdp, MDStrategy strat) {
+
+	public <Value> BitSet restrictStrategyToReachableStates(MDP<Value> mdp, MDStrategy strat) {
 		int n, intStrat[];
 		BitSet res;
-				
+
 		n = strat.getNumStates();
 		intStrat = new int[n];
-		
+
 		for (int i = 0; i < n; i++) {
 			intStrat[i] = strat.getChoiceIndex(i);
 		}
