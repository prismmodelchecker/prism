//==============================================================================
//	
//	Copyright (c) 2002-
//	Authors:
//	* Dave Parker <david.parker@comlab.ox.ac.uk> (University of Oxford)
//	
//------------------------------------------------------------------------------
//	
//	This file is part of PRISM.
//	
//	PRISM is free software; you can redistribute it and/or modify
//	it under the terms of the GNU General Public License as published by
//	the Free Software Foundation; either version 2 of the License, or
//	(at your option) any later version.
//	
//	PRISM is distributed in the hope that it will be useful,
//	but WITHOUT ANY WARRANTY; without even the implied warranty of
//	MERCHANTABILITY or FITNESS FOR A PARTICULAR PURPOSE.  See the
//	GNU General Public License for more details.
//	
//	You should have received a copy of the GNU General Public License
//	along with PRISM; if not, write to the Free Software Foundation,
//	Inc., 59 Temple Place, Suite 330, Boston, MA  02111-1307  USA
//	
//==============================================================================

package explicit;

import java.util.ArrayList;
import java.util.BitSet;
import java.util.Iterator;
import java.util.List;
import java.util.Map.Entry;
import java.util.PrimitiveIterator;
import java.util.PrimitiveIterator.OfInt;

import common.IterableStateSet;
import explicit.rewards.MCRewards;
import explicit.rewards.MDPRewards;
import prism.PrismUtils;

/**
 * Interface for classes that provide (read) access to an explicit-state MDP.
 */
public interface MDP extends NondetModel
{
	/**
	 * Get an iterator over the transitions from choice {@code i} of state {@code s}.
	 */
	public Iterator<Entry<Integer, Double>> getTransitionsIterator(int s, int i);

	/**
	 * Functional interface for a consumer,
	 * accepting transitions (s,t,d), i.e.,
	 * from state s to state t with value d.
	 */
	@FunctionalInterface
	public interface TransitionConsumer {
		void accept(int s, int t, double d);
	}

	/**
	 * Iterate over the outgoing transitions of state {@code s} and choice {@code i}
	 * and call the accept method of the consumer for each of them:
	 * <br>
	 * Call {@code accept(s,t,d)} where t is the successor state d = P(s,i,t)
	 * is the probability from s to t with choice i.
	 * <p>
	 * <i>Default implementation</i>: The default implementation relies on iterating over the
	 * iterator returned by {@code getTransitionsIterator()}.
	 * <p><i>Note</i>: This method is the base for the default implementation of the numerical
	 * computation methods (mvMult, etc). In derived classes, it may thus be worthwhile to
	 * provide a specialised implementation for this method that avoids using the Iterator mechanism.
	 *
	 * @param s the state s
	 * @param i the choice i
	 * @param c the consumer
	 */
	public default void forEachTransition(int s, int i, TransitionConsumer c)
	{
		for (Iterator<Entry<Integer, Double>> it = getTransitionsIterator(s, i); it.hasNext(); ) {
			Entry<Integer, Double> e = it.next();
			c.accept(s, e.getKey(), e.getValue());
		}
	}

	/**
	 * Functional interface for a function
	 * mapping transitions (s,t,d), i.e.,
	 * from state s to state t with value d,
	 * to a double value.
	 */
	@FunctionalInterface
	public interface TransitionToDoubleFunction {
		double apply(int s, int t, double d);
	}

	/**
	 * Iterate over the outgoing transitions of state {@code s} and choice {@code i},
	 * call the function {@code f} and return the sum of the result values:
	 * <br>
	 * Return sum_t f(s, t, P(s,i,t)), where t ranges over the i-successors of s.
	 *
	 * @param s the state s
	 * @param c the consumer
	 */
	public default double sumOverTransitions(final int s, final int i, final TransitionToDoubleFunction f)
	{
		class Sum {
			double sum = 0.0;

			void accept(int s, int t, double d)
			{
				sum += f.apply(s, t, d);
			}
		}

		Sum sum = new Sum();
		forEachTransition(s, i, sum::accept);

		return sum.sum;
	}

	/**
	 * Perform a single step of precomputation algorithm Prob0, i.e., for states i in {@code subset},
	 * set bit i of {@code result} iff, for all/some choices,
	 * there is a transition to a state in {@code u}.
	 * Quantification over choices is determined by {@code forall}.
	 * @param subset Only compute for these states
	 * @param u Set of states {@code u}
	 * @param forall For-all or there-exists (true=for-all, false=there-exists)
	 * @param result Store results here
	 */
	public default void prob0step(final BitSet subset, final BitSet u, final boolean forall, final BitSet result)
	{
		for (OfInt it = new IterableStateSet(subset, getNumStates()).iterator(); it.hasNext();) {
			final int s = it.nextInt();
			boolean b1 = forall; // there exists or for all
			for (int choice = 0, numChoices = getNumChoices(s); choice < numChoices; choice++) {
				boolean b2 = someSuccessorsInSet(s, choice, u);
				if (forall) {
					if (!b2) {
						b1 = false;
						break;
					}
				} else {
					if (b2) {
						b1 = true;
						break;
					}
				}
			}
			result.set(s, b1);
		}
	}

	/**
	 * Perform a single step of precomputation algorithm Prob1A, i.e., for states i in {@code subset},
	 * set bit i of {@code result} iff, for all choices,
	 * there is a transition to a state in {@code v} and all transitions go to states in {@code u}.
	 * @param subset Only compute for these states
	 * @param u Set of states {@code u}
	 * @param v Set of states {@code v}
	 * @param result Store results here
	 */
	public default void prob1Astep(BitSet subset, BitSet u, BitSet v, BitSet result)
	{
		boolean b1;
		for (OfInt it = new IterableStateSet(subset, getNumStates()).iterator(); it.hasNext();) {
			final int s = it.nextInt();
			b1 = true;
			for (int choice = 0, numChoices = getNumChoices(s); choice < numChoices; choice++) {
				if (!(successorsSafeAndCanReach(s, choice, u, v))) {
					b1 = false;
					break;
				}
			}
			result.set(s, b1);
		}
	}

	/**
	 * Perform a single step of precomputation algorithm Prob1E, i.e., for states i in {@code subset},
	 * set bit i of {@code result} iff, for some choice,
	 * there is a transition to a state in {@code v} and all transitions go to states in {@code u}.
	 * Optionally, store optimal (memoryless) strategy info for 1 states. 
	 * @param subset Only compute for these states
	 * @param u Set of states {@code u}
	 * @param v Set of states {@code v}
	 * @param result Store results here
	 * @param strat Storage for (memoryless) strategy choice indices (ignored if null)
	 */
	public default void prob1Estep(BitSet subset, BitSet u, BitSet v, BitSet result, int strat[])
	{
		int stratCh = -1;
		boolean b1;
		for (OfInt it = new IterableStateSet(subset, getNumStates()).iterator(); it.hasNext();) {
			final int s = it.nextInt();
			b1 = false;
			for (int choice = 0, numChoices = getNumChoices(s); choice < numChoices; choice++) {
				if (successorsSafeAndCanReach(s, choice, u, v)) {
					b1 = true;
					// If strategy generation is enabled, remember optimal choice
					if (strat != null)
						stratCh = choice;
					break;
				}
			}
			// If strategy generation is enabled, store optimal choice
			// (only if this the first time we add the state to S^yes)
			if (strat != null & b1 & !result.get(s)) {
				strat[s] = stratCh;
			}
			// Store result
			result.set(s, b1);
		}
	}

	/**
	 * Perform a single step of precomputation algorithm Prob1, i.e., for states i in {@code subset},
	 * set bit i of {@code result} iff, for all/some choices,
	 * there is a transition to a state in {@code v} and all transitions go to states in {@code u}.
	 * Quantification over choices is determined by {@code forall}.
	 * @param subset Only compute for these states
	 * @param u Set of states {@code u}
	 * @param v Set of states {@code v}
	 * @param forall For-all or there-exists (true=for-all, false=there-exists)
	 * @param result Store results here
	 */
	public default void prob1step(BitSet subset, BitSet u, BitSet v, boolean forall, BitSet result)
	{
		boolean b1, b2;
		for (OfInt it = new IterableStateSet(subset, getNumStates()).iterator(); it.hasNext();) {
			final int s = it.nextInt();
			b1 = forall; // there exists or for all
			for (int choice = 0, numChoices = getNumChoices(s); choice < numChoices; choice++) {
				b2 = successorsSafeAndCanReach(s, choice, u, v);
				if (forall) {
					if (!b2) {
						b1 = false;
						break;
					}
				} else {
					if (b2) {
						b1 = true;
						break;
					}
				}
			}
			result.set(s, b1);
		}
	}

	/**
	 * Perform a single step of precomputation algorithm Prob1 for a single state/choice,
	 * i.e., return whether there is a transition to a state in {@code v} and all transitions go to states in {@code u}.
	 * @param s State (row) index
	 * @param i Choice index
	 * @param u Set of states {@code u}
	 * @param v Set of states {@code v}
	 */
	public default boolean prob1stepSingle(int s, int i, BitSet u, BitSet v)
	{
		return successorsSafeAndCanReach(s, i, u, v);
	}

	/**
	 * Do a matrix-vector multiplication followed by min/max, i.e. one step of value iteration,
	 * i.e. for all s: result[s] = min/max_k { sum_j P_k(s,j)*vect[j] }
	 * Optionally, store optimal (memoryless) strategy info.
	 * @param vect Vector to multiply by
	 * @param min Min or max for (true=min, false=max)
	 * @param result Vector to store result in
	 * @param subset Only do multiplication for these rows (ignored if null)
	 * @param complement If true, {@code subset} is taken to be its complement (ignored if {@code subset} is null)
	 * @param strat Storage for (memoryless) strategy choice indices (ignored if null)
	 */
	public default void mvMultMinMax(double vect[], boolean min, double result[], BitSet subset, boolean complement, int strat[])
	{
		mvMultMinMax(vect, min, result, new IterableStateSet(subset, getNumStates(), complement).iterator(), strat);
	}

	/**
	 * Do a matrix-vector multiplication followed by min/max, i.e. one step of value iteration,
	 * i.e. for all s: result[s] = min/max_k { sum_j P_k(s,j)*vect[j] }
	 * Optionally, store optimal (memoryless) strategy info.
	 * @param vect Vector to multiply by
	 * @param min Min or max for (true=min, false=max)
	 * @param result Vector to store result in
	 * @param states Perform computation for these rows, in the iteration order
	 * @param strat Storage for (memoryless) strategy choice indices (ignored if null)
	 */
	public default void mvMultMinMax(double vect[], boolean min, double result[], PrimitiveIterator.OfInt states, int strat[])
	{
		while (states.hasNext()) {
			final int s = states.nextInt();
			result[s] = mvMultMinMaxSingle(s, vect, min, strat);
		}
	}

	/**
	 * Do a single row of matrix-vector multiplication followed by min/max,
	 * i.e. return min/max_k { sum_j P_k(s,j)*vect[j] }
	 * Optionally, store optimal (memoryless) strategy info.
	 * @param s Row index
	 * @param vect Vector to multiply by
	 * @param min Min or max for (true=min, false=max)
	 * @param strat Storage for (memoryless) strategy choice indices (ignored if null)
	 */
	public default double mvMultMinMaxSingle(int s, double vect[], boolean min, int strat[])
	{
		int stratCh = -1;
		double minmax = 0;
		boolean first = true;

		for (int choice = 0, numChoices = getNumChoices(s); choice < numChoices; choice++) {
			// Compute sum for this distribution
			double d = mvMultSingle(s, choice, vect);

			// Check whether we have exceeded min/max so far
			if (first || (min && d < minmax) || (!min && d > minmax)) {
				minmax = d;
				// If strategy generation is enabled, remember optimal choice
				if (strat != null)
					stratCh = choice;
			}
			first = false;
		}
		// If strategy generation is enabled, store optimal choice
		if (strat != null && !first) {
			// For max, only remember strictly better choices
			if (min) {
				strat[s] = stratCh;
			} else if (strat[s] == -1 || minmax > vect[s]) {
				strat[s] = stratCh;
			}
		}

		return minmax;
	}

	/**
	 * Determine which choices result in min/max after a single row of matrix-vector multiplication.
	 * @param s Row index
	 * @param vect Vector to multiply by
	 * @param min Min or max (true=min, false=max)
	 * @param val Min or max value to match
	 */
	public default List<Integer> mvMultMinMaxSingleChoices(int s, double vect[], boolean min, double val)
	{
		// Create data structures to store strategy
		final List<Integer> result = new ArrayList<Integer>();
		// One row of matrix-vector operation
		for (int choice = 0, numChoices = getNumChoices(s); choice < numChoices; choice++) {
			// Compute sum for this distribution
			double d = mvMultSingle(s, choice, vect);

			// Store strategy info if value matches
			if (PrismUtils.doublesAreClose(val, d, 1e-12, false)) {
				result.add(choice);
			}
		}

		return result;
	}

	/**
	 * Do a single row of matrix-vector multiplication for a specific choice.
	 * @param s State (row) index
	 * @param i Choice index
	 * @param vect Vector to multiply by
	 */
	public default double mvMultSingle(int s, int i, double vect[])
	{
		return sumOverTransitions(s, i, (int __, int t, double prob) -> {
			return prob * vect[t];
		});
	}

	/**
	 * Do a Gauss-Seidel-style matrix-vector multiplication followed by min/max.
	 * i.e. for all s: vect[s] = min/max_k { (sum_{j!=s} P_k(s,j)*vect[j]) / 1-P_k(s,s) }
	 * and store new values directly in {@code vect} as computed.
	 * The maximum (absolute/relative) difference between old/new
	 * elements of {@code vect} is also returned.
	 * Optionally, store optimal (memoryless) strategy info.
	 * @param vect Vector to multiply by (and store the result in)
	 * @param min Min or max for (true=min, false=max)
	 * @param subset Only do multiplication for these rows (ignored if null)
	 * @param complement If true, {@code subset} is taken to be its complement (ignored if {@code subset} is null)
	 * @param absolute If true, compute absolute, rather than relative, difference
	 * @param strat Storage for (memoryless) strategy choice indices (ignored if null)
	 * @return The maximum difference between old/new elements of {@code vect}
	 */
	public default double mvMultGSMinMax(double vect[], boolean min, BitSet subset, boolean complement, boolean absolute, int strat[])
	{
		return mvMultGSMinMax(vect, min, new IterableStateSet(subset, getNumStates(), complement).iterator(), absolute, strat);
	}

	/**
	 * Do a Gauss-Seidel-style matrix-vector multiplication followed by min/max.
	 * i.e. for all s: vect[s] = min/max_k { (sum_{j!=s} P_k(s,j)*vect[j]) / 1-P_k(s,s) }
	 * and store new values directly in {@code vect} as computed.
	 * The maximum (absolute/relative) difference between old/new
	 * elements of {@code vect} is also returned.
	 * Optionally, store optimal (memoryless) strategy info.
	 * @param vect Vector to multiply by (and store the result in)
	 * @param min Min or max for (true=min, false=max)
	 * @param states Perform computation for these rows, in the iteration order
	 * @param absolute If true, compute absolute, rather than relative, difference
	 * @param strat Storage for (memoryless) strategy choice indices (ignored if null)
	 * @return The maximum difference between old/new elements of {@code vect}
	 */
	public default double mvMultGSMinMax(double vect[], boolean min, PrimitiveIterator.OfInt states, boolean absolute, int strat[])
	{
		double d, diff, maxDiff = 0.0;
		while (states.hasNext()) {
			final int s = states.nextInt();
			d = mvMultJacMinMaxSingle(s, vect, min, strat);
			diff = absolute ? (Math.abs(d - vect[s])) : (Math.abs(d - vect[s]) / d);
			maxDiff = diff > maxDiff ? diff : maxDiff;
			vect[s] = d;
		}
		return maxDiff;
	}

	/**
	 * Do a Gauss-Seidel-style matrix-vector multiplication followed by min/max in the context of interval iteration.
	 * i.e. for all s: vect[s] = min/max_k { (sum_{j!=s} P_k(s,j)*vect[j]) / 1-P_k(s,s) }
	 * and store new values directly in {@code vect} as computed.
	 * Optionally, store optimal (memoryless) strategy info.
	 * @param vect Vector to multiply by (and store the result in)
	 * @param min Min or max for (true=min, false=max)
	 * @param subset Only do multiplication for these rows (ignored if null)
	 * @param states Perform computation for these rows, in the iteration order
	 * @param ensureMonotonic ensure monotonicity
	 * @param fromBelow iteration from below or from above? (for ensureMonotonicity)
	 */
	public default void mvMultGSMinMaxIntervalIter(double vect[], boolean min, PrimitiveIterator.OfInt states, int strat[], boolean ensureMonotonic, boolean fromBelow)
	{
		double d;
		while (states.hasNext()) {
			final int s = states.nextInt();
			d = mvMultJacMinMaxSingle(s, vect, min, strat);
			if (ensureMonotonic) {
				if (fromBelow) {
					// from below: do max old and new
					if (vect[s] > d) {
						d = vect[s];
					}
				} else {
					// from above: do min old and new
					if (vect[s] < d) {
						d = vect[s];
					}
				}
				vect[s] = d;
			} else {
				vect[s] = d;
			}
		}
	}

	/**
	 * Do a single row of Jacobi-style matrix-vector multiplication followed by min/max.
	 * i.e. return min/max_k { (sum_{j!=s} P_k(s,j)*vect[j]) / 1-P_k(s,s) }
	 * Optionally, store optimal (memoryless) strategy info.
	 * @param s Row index
	 * @param vect Vector to multiply by
	 * @param min Min or max for (true=min, false=max)
	 * @param strat Storage for (memoryless) strategy choice indices (ignored if null)
	 */
	public default double mvMultJacMinMaxSingle(int s, double vect[], boolean min, int strat[])
	{
		int stratCh = -1;
		double minmax = 0;
		boolean first = true;

		for (int choice = 0, numChoices = getNumChoices(s); choice < numChoices; choice++) {
			double d = mvMultJacSingle(s, choice, vect);

			// Check whether we have exceeded min/max so far
			if (first || (min && d < minmax) || (!min && d > minmax)) {
				minmax = d;
				// If strategy generation is enabled, remember optimal choice
				if (strat != null) {
					stratCh = choice;
				}
			}
			first = false;
		}
		// If strategy generation is enabled, store optimal choice
		if (strat != null && !first) {
			// For max, only remember strictly better choices
			if (min) {
				strat[s] = stratCh;
			} else if (strat[s] == -1 || minmax > vect[s]) {
				strat[s] = stratCh;
			}
		}

		return minmax;

	}

	/**
	 * Do a single row of Jacobi-style matrix-vector multiplication for a specific choice.
	 * i.e. return min/max_k { (sum_{j!=s} P_k(s,j)*vect[j]) / 1-P_k(s,s) }
	 * @param s Row index
	 * @param i Choice index
	 * @param vect Vector to multiply by
	 */
	public default double mvMultJacSingle(int s, int i, double vect[])
	{
		class Jacobi {
			double diag = 1.0;
			double d = 0.0;

			void accept(int s, int t, double prob) {
				if (t != s) {
					d += prob * vect[t];
				} else {
					diag -= prob;
				}
			}
		}

		Jacobi jac = new Jacobi();
		forEachTransition(s, i, jac::accept);

		double d = jac.d;
		double diag = jac.diag;
		if (diag > 0)
			d /= diag;

		return d;
	}

	/**
	 * Do a matrix-vector multiplication and sum of rewards followed by min/max, i.e. one step of value iteration.
	 * i.e. for all s: result[s] = min/max_k { rew(s) + rew_k(s) + sum_j P_k(s,j)*vect[j] }
	 * Optionally, store optimal (memoryless) strategy info.
	 * @param vect Vector to multiply by
	 * @param mdpRewards The rewards
	 * @param min Min or max for (true=min, false=max)
	 * @param result Vector to store result in
	 * @param subset Only do multiplication for these rows (ignored if null)
	 * @param complement If true, {@code subset} is taken to be its complement (ignored if {@code subset} is null)
	 * @param strat Storage for (memoryless) strategy choice indices (ignored if null)
	 */
	public default void mvMultRewMinMax(double vect[], MDPRewards mdpRewards, boolean min, double result[], BitSet subset, boolean complement, int strat[])
	{
		for (OfInt it = new IterableStateSet(subset, getNumStates(), complement).iterator(); it.hasNext();) {
			final int s = it.nextInt();
			result[s] = mvMultRewMinMaxSingle(s, vect, mdpRewards, min, strat);
		}
	}

	/**
	 * Do a matrix-vector multiplication and sum of rewards followed by min/max, i.e. one step of value iteration.
	 * i.e. for all s: result[s] = min/max_k { rew(s) + rew_k(s) + sum_j P_k(s,j)*vect[j] }
	 * Optionally, store optimal (memoryless) strategy info.
	 * @param vect Vector to multiply by
	 * @param mdpRewards The rewards
	 * @param min Min or max for (true=min, false=max)
	 * @param result Vector to store result in
	 * @param states Perform computation for these rows, in the iteration order
	 * @param strat Storage for (memoryless) strategy choice indices (ignored if null)
	 */
	public default void mvMultRewMinMax(double vect[], MDPRewards mdpRewards, boolean min, double result[], PrimitiveIterator.OfInt states, int strat[])
	{
		while (states.hasNext()) {
			final int s = states.nextInt();
			result[s] = mvMultRewMinMaxSingle(s, vect, mdpRewards, min, strat);
		}
	}

	/**
	 * Do a single row of matrix-vector multiplication and sum of rewards followed by min/max.
	 * i.e. return min/max_k { rew(s) + rew_k(s) + sum_j P_k(s,j)*vect[j] }
	 * Optionally, store optimal (memoryless) strategy info.
	 * @param s Row index
	 * @param vect Vector to multiply by
	 * @param mdpRewards The rewards
	 * @param min Min or max for (true=min, false=max)
	 * @param strat Storage for (memoryless) strategy choice indices (ignored if null)
	 */
	public default double mvMultRewMinMaxSingle(int s, double vect[], MDPRewards mdpRewards, boolean min, int strat[])
	{
		int stratCh = -1;
		double minmax = 0;
		boolean first = true;

		for (int choice = 0, numChoices = getNumChoices(s); choice < numChoices; choice++) {
			double d = mvMultRewSingle(s, choice, vect, mdpRewards);
			// Check whether we have exceeded min/max so far
			if (first || (min && d < minmax) || (!min && d > minmax)) {
				minmax = d;
				// If strategy generation is enabled, remember optimal choice
				if (strat != null)
					stratCh = choice;
			}
			first = false;
		}
		// If strategy generation is enabled, store optimal choice
		if (strat != null && !first) {
			// For max, only remember strictly better choices
			if (min) {
				strat[s] = stratCh;
			} else if (strat[s] == -1 || minmax > vect[s]) {
				strat[s] = stratCh;
			}
		}

		return minmax;
	}

	/**
	 * Do a single row of matrix-vector multiplication and sum of rewards for a specific choice.
	 * i.e. rew(s) + rew_i(s) + sum_j P_i(s,j)*vect[j]
	 * @param s State (row) index
	 * @param i Choice index
	 * @param vect Vector to multiply by
	 * @param mdpRewards The rewards (MDP rewards)
	 */
	public default double mvMultRewSingle(int s, int i, double vect[], MDPRewards mdpRewards)
	{
		double d = mdpRewards.getStateReward(s);
		d += mdpRewards.getTransitionReward(s, i);
		d += sumOverTransitions(s, i, (__, t, prob) -> {
			return prob * vect[t];
		});
		return d;
	}

	/**
	 * Do a single row of matrix-vector multiplication and sum of rewards for a specific choice.
	 * i.e. rew(s) + rew_k(s) + sum_j P_k(s,j)*vect[j]
	 * @param s State (row) index
	 * @param i Choice index
	 * @param vect Vector to multiply by
	 * @param mcRewards The rewards (DTMC rewards)
	 */
<<<<<<< HEAD
	public double mvMultRewSingle(int s, int i, double vect[], MCRewards mcRewards);
	
	/**
	 * Do a single row of matrix-vector multiplication and sum of rewards for a specific choice.
	 * i.e. rew(s) + rew_k(s) + sum_j P_k(s,j)*vect[j]
	 * @param s State (row) index
	 * @param i Choice index
	 * @param vect Vector to multiply by
	 * @param mdpRewards The rewards
	 */
	public double mvMultRewSingle(int s, int i, double vect[], MDPRewards mdpRewards);
=======
	public default double mvMultRewSingle(int s, int i, double vect[], MCRewards mcRewards)
	{
		double d = mcRewards.getStateReward(s);
		// TODO: add transition rewards when added to MCRewards
		d += sumOverTransitions(s, i, (__, t, prob) -> {
			return prob * vect[t];
		});
		return d;
	}
>>>>>>> 0845633a

	/**
	 * Do a Gauss-Seidel-style matrix-vector multiplication and sum of rewards followed by min/max.
	 * i.e. for all s: vect[s] = min/max_k { rew(s) + rew_k(s) + (sum_{j!=s} P_k(s,j)*vect[j]) / 1-P_k(s,s) }
	 * and store new values directly in {@code vect} as computed.
	 * The maximum (absolute/relative) difference between old/new
	 * elements of {@code vect} is also returned.
	 * Optionally, store optimal (memoryless) strategy info.
	 * @param vect Vector to multiply by (and store the result in)
	 * @param mdpRewards The rewards
	 * @param min Min or max for (true=min, false=max)
	 * @param subset Only do multiplication for these rows (ignored if null)
	 * @param complement If true, {@code subset} is taken to be its complement (ignored if {@code subset} is null)
	 * @param absolute If true, compute absolute, rather than relative, difference
	 * @return The maximum difference between old/new elements of {@code vect}
	 * @param strat Storage for (memoryless) strategy choice indices (ignored if null)
	 */
	public default double mvMultRewGSMinMax(double vect[], MDPRewards mdpRewards, boolean min, BitSet subset, boolean complement, boolean absolute, int strat[])
	{
		return mvMultRewGSMinMax(vect, mdpRewards, min, new IterableStateSet(subset, getNumStates(), complement).iterator(), absolute, strat);
	}

	/**
	 * Do a Gauss-Seidel-style matrix-vector multiplication and sum of rewards followed by min/max.
	 * i.e. for all s: vect[s] = min/max_k { rew(s) + rew_k(s) + (sum_{j!=s} P_k(s,j)*vect[j]) / 1-P_k(s,s) }
	 * and store new values directly in {@code vect} as computed.
	 * The maximum (absolute/relative) difference between old/new
	 * elements of {@code vect} is also returned.
	 * Optionally, store optimal (memoryless) strategy info.
	 * @param vect Vector to multiply by (and store the result in)
	 * @param mdpRewards The rewards
	 * @param min Min or max for (true=min, false=max)
	 * @param states Perform computation for these rows, in the iteration order
	 * @param absolute If true, compute absolute, rather than relative, difference
	 * @return The maximum difference between old/new elements of {@code vect}
	 * @param strat Storage for (memoryless) strategy choice indices (ignored if null)
	 */
	public default double mvMultRewGSMinMax(double vect[], MDPRewards mdpRewards, boolean min, PrimitiveIterator.OfInt states, boolean absolute, int strat[])
	{
		double d, diff, maxDiff = 0.0;
		while (states.hasNext()) {
			final int s = states.nextInt();
			d = mvMultRewJacMinMaxSingle(s, vect, mdpRewards, min, strat);
			diff = absolute ? (Math.abs(d - vect[s])) : (Math.abs(d - vect[s]) / d);
			maxDiff = diff > maxDiff ? diff : maxDiff;
			vect[s] = d;
		}
		return maxDiff;
	}

	/**
	 * Do a Gauss-Seidel-style matrix-vector multiplication and sum of rewards followed by min/max,
	 * for interval iteration.
	 * i.e. for all s: vect[s] = min/max_k { rew(s) + rew_k(s) + (sum_{j!=s} P_k(s,j)*vect[j]) / 1-P_k(s,s) }
	 * and store new values directly in {@code vect} as computed.
	 * Optionally, store optimal (memoryless) strategy info.
	 * @param vect Vector to multiply by (and store the result in)
	 * @param mdpRewards The rewards
	 * @param min Min or max for (true=min, false=max)
	 * @param states Perform computation for these rows, in the iteration order
	 * @param strat Storage for (memoryless) strategy choice indices (ignored if null)
	 * @param ensureMonotonic enforce monotonicity?
	 * @param fromBelow interval iteration from below? (for ensureMonotonic)
	 */
	public default void mvMultRewGSMinMaxIntervalIter(double vect[], MDPRewards mdpRewards, boolean min, PrimitiveIterator.OfInt states, int strat[], boolean ensureMonotonic, boolean fromBelow)
	{
		double d;
		while (states.hasNext()) {
			final int s = states.nextInt();
			d = mvMultRewJacMinMaxSingle(s, vect, mdpRewards, min, strat);
			if (ensureMonotonic) {
				if (fromBelow) {
					// from below: do max old and new
					if (vect[s] > d) {
						d = vect[s];
					}
				} else {
					// from above: do min old and new
					if (vect[s] < d) {
						d = vect[s];
					}
				}
				vect[s] = d;
			} else {
				vect[s] = d;
			}
		}
	}

	/**
	 * Do a single row of Jacobi-style matrix-vector multiplication and sum of rewards followed by min/max.
	 * i.e. return min/max_k { rew(s) + rew_k(s) + (sum_{j!=s} P_k(s,j)*vect[j]) / 1-P_k(s,s) }
	 * Optionally, store optimal (memoryless) strategy info.
	 * @param s State (row) index
	 * @param vect Vector to multiply by
	 * @param mdpRewards The rewards
	 * @param min Min or max for (true=min, false=max)
	 * @param strat Storage for (memoryless) strategy choice indices (ignored if null)
	 */
	public default double mvMultRewJacMinMaxSingle(int s, double vect[], MDPRewards mdpRewards, boolean min, int strat[])
	{
		int stratCh = -1;
		double minmax = 0;
		boolean first = true;

		for (int choice = 0, numChoices = getNumChoices(s); choice < numChoices; choice++) {
			double d = mvMultRewJacSingle(s, choice, vect, mdpRewards);
			// Check whether we have exceeded min/max so far
			if (first || (min && d < minmax) || (!min && d > minmax)) {
				minmax = d;
				// If strategy generation is enabled, remember optimal choice
				if (strat != null) {
					stratCh = choice;
				}
			}
			first = false;
		}
		// If strategy generation is enabled, store optimal choice
		if (strat != null && !first) {
			// For max, only remember strictly better choices
			if (min) {
				strat[s] = stratCh;
			} else if (strat[s] == -1 || minmax > vect[s]) {
				strat[s] = stratCh;
			}
		}

		return minmax;
	}


	/**
	 * Do a single row of Jacobi-style matrix-vector multiplication and sum of rewards,
	 * for a specific choice.
	 * i.e. return rew(s) + rew_i(s) + (sum_{j!=s} P_i(s,j)*vect[j]) / 1-P_i(s,s) }
	 * @param s State (row) index
	 * @param i the choice index
	 * @param vect Vector to multiply by
	 * @param mdpRewards The rewards
	 */
	public default double mvMultRewJacSingle(int s, int i, double vect[], MDPRewards mdpRewards)
	{
		class Jacobi {
			double diag = 1.0;
			double d = mdpRewards.getStateReward(s) + mdpRewards.getTransitionReward(s, i);
			boolean onlySelfLoops = true;

			void accept(int s, int t, double prob) {
				if (t != s) {
					d += prob * vect[t];
					onlySelfLoops = false;
				} else {
					diag -= prob;
				}
			}
		}

		Jacobi jac = new Jacobi();
		forEachTransition(s, i, jac::accept);

		double d = jac.d;
		double diag = jac.diag;

		if (jac.onlySelfLoops) {
			if (d != 0) {
				d = (d > 0 ? Double.POSITIVE_INFINITY : Double.NEGATIVE_INFINITY);
			} else {
				// no reward & only self-loops: d remains 0
				d = 0;
			}
		} else {
			// not only self-loops, do Jacobi division
			if (diag > 0)
				d /= diag;
		}

		return d;
	}

	/**
	 * Determine which choices result in min/max after a single row of matrix-vector multiplication and sum of rewards.
	 * @param s State (row) index
	 * @param vect Vector to multiply by
	 * @param mdpRewards The rewards
	 * @param min Min or max (true=min, false=max)
	 * @param val Min or max value to match
	 */
	public default List<Integer> mvMultRewMinMaxSingleChoices(int s, double vect[], MDPRewards mdpRewards, boolean min, double val)
	{
		// Create data structures to store strategy
		final List<Integer> result = new ArrayList<Integer>();

		// One row of matrix-vector operation
		for (int choice = 0, numChoices = getNumChoices(s); choice < numChoices; choice++) {
			double d = mvMultRewSingle(s, choice, vect, mdpRewards);
			// Store strategy info if value matches
			if (PrismUtils.doublesAreClose(val, d, 1e-12, false)) {
				result.add(choice);
			}
		}

		return result;
	}

	/**
	 * Multiply the probability matrix induced by the MDP and {@code strat}
	 * to the right of {@code source}. Only those entries in {@code source}
	 * and only those columns in the probability matrix are considered, that
	 * are elements of {@code states}.
	 * 
	 * The result of this multiplication is added to the contents of {@code dest}.
	 *   
	 * @param states States for which to multiply
	 * @param strat (Memoryless) strategy to use
	 * @param source Vector to multiply matrix with
	 * @param dest Vector to write result to.
	 */
	public default void mvMultRight(int[] states, int[] strat, double[] source, double[] dest)
	{
		for (int state : states) {
			forEachTransition(state, strat[state], (int s, int t, double prob) -> {
				dest[t] += prob * source[s];
			});
		}
	}

}<|MERGE_RESOLUTION|>--- conflicted
+++ resolved
@@ -641,19 +641,6 @@
 	 * @param vect Vector to multiply by
 	 * @param mcRewards The rewards (DTMC rewards)
 	 */
-<<<<<<< HEAD
-	public double mvMultRewSingle(int s, int i, double vect[], MCRewards mcRewards);
-	
-	/**
-	 * Do a single row of matrix-vector multiplication and sum of rewards for a specific choice.
-	 * i.e. rew(s) + rew_k(s) + sum_j P_k(s,j)*vect[j]
-	 * @param s State (row) index
-	 * @param i Choice index
-	 * @param vect Vector to multiply by
-	 * @param mdpRewards The rewards
-	 */
-	public double mvMultRewSingle(int s, int i, double vect[], MDPRewards mdpRewards);
-=======
 	public default double mvMultRewSingle(int s, int i, double vect[], MCRewards mcRewards)
 	{
 		double d = mcRewards.getStateReward(s);
@@ -663,7 +650,7 @@
 		});
 		return d;
 	}
->>>>>>> 0845633a
+	
 
 	/**
 	 * Do a Gauss-Seidel-style matrix-vector multiplication and sum of rewards followed by min/max.
