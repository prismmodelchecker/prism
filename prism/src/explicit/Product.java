--- conflicted
+++ resolved
@@ -33,12 +33,9 @@
 import java.util.Map.Entry;
 
 import prism.PrismException;
-<<<<<<< HEAD
-import prism.PrismNotSupportedException;
+//import prism.PrismNotSupportedException;
 import explicit.rewards.MDPRewards;
 import explicit.rewards.MDPRewardsSimple;
-=======
->>>>>>> 5c384417
 
 /**
  * Base class for the results of a product operation between a model and
