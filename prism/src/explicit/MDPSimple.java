//==============================================================================
//	
//	Copyright (c) 2002-
//	Authors:
//	* Dave Parker <david.parker@comlab.ox.ac.uk> (University of Oxford)
//	* Christian von Essen <christian.vonessen@imag.fr> (Verimag, Grenoble)
//	
//------------------------------------------------------------------------------
//	
//	This file is part of PRISM.
//	
//	PRISM is free software; you can redistribute it and/or modify
//	it under the terms of the GNU General Public License as published by
//	the Free Software Foundation; either version 2 of the License, or
//	(at your option) any later version.
//	
//	PRISM is distributed in the hope that it will be useful,
//	but WITHOUT ANY WARRANTY; without even the implied warranty of
//	MERCHANTABILITY or FITNESS FOR A PARTICULAR PURPOSE.  See the
//	GNU General Public License for more details.
//	
//	You should have received a copy of the GNU General Public License
//	along with PRISM; if not, write to the Free Software Foundation,
//	Inc., 59 Temple Place, Suite 330, Boston, MA  02111-1307  USA
//	
//==============================================================================

package explicit;

import java.io.BufferedReader;
import java.io.File;
import java.io.FileReader;
import java.io.IOException;
import java.util.ArrayList;
import java.util.BitSet;
import java.util.Iterator;
import java.util.List;
import java.util.Map.Entry;

import prism.PrismException;


/**
 * Simple explicit-state representation of an MDP.
 * The implementation is far from optimal, both in terms of memory usage and speed of access.
 * The model is, however, easy to manipulate. For a static model (i.e. one that does not change
 * after creation), consider MDPSparse, which is more efficient. 
 */
public class MDPSimple extends MDPExplicit implements NondetModelSimple
{
	// Transition function (Steps)
	protected List<List<Distribution>> trans;

	// Action labels
	// (null list means no actions; null in element s means no actions for state s)
	protected List<List<Object>> actions;

	// Flag: allow duplicates in distribution sets?
	protected boolean allowDupes = false;

	// Other statistics
	protected int numDistrs;
	protected int numTransitions;
	protected int maxNumDistrs;
	protected boolean maxNumDistrsOk;

	// Constructors

	/**
	 * Constructor: empty MDP.
	 */
	public MDPSimple()
	{
		initialise(0);
	}

	/**
	 * Constructor: new MDP with fixed number of states.
	 */
	public MDPSimple(int numStates)
	{
		initialise(numStates);
	}

	/**
	 * Copy constructor.
	 */
	public MDPSimple(MDPSimple mdp)
	{
		this(mdp.numStates);
		copyFrom(mdp);
		// Copy storage directly to avoid worrying about duplicate distributions (and for efficiency) 
		for (int s = 0; s < numStates; s++) {
			List<Distribution> distrs = trans.get(s);
			for (Distribution distr : mdp.trans.get(s)) {
				distrs.add(new Distribution(distr));
			}
		}
		if (mdp.actions != null) {
			actions = new ArrayList<List<Object>>(numStates);
			for (int s = 0; s < numStates; s++)
				actions.add(null);
			for (int s = 0; s < numStates; s++) {
				if (mdp.actions.get(s) != null) {
					int n = mdp.trans.get(s).size();
					List<Object> list = new ArrayList<Object>(n);
					for (int i = 0; i < n; i++) {
						list.add(mdp.actions.get(s).get(i));
					}
					actions.set(s, list);
				}
			}
		}
		// Copy flags/stats too
		allowDupes = mdp.allowDupes;
		numDistrs = mdp.numDistrs;
		numTransitions = mdp.numTransitions;
		maxNumDistrs = mdp.maxNumDistrs;
		maxNumDistrsOk = mdp.maxNumDistrsOk;
	}

	/**
	 * Constructor: new MDP copied from an existing DTMC.
	 */
	public MDPSimple(DTMCSimple dtmc)
	{
		this(dtmc.getNumStates());
		copyFrom(dtmc);
		for (int s = 0; s < numStates; s++) {
			// Note: DTMCSimple has no actions so can ignore these
			addChoice(s, new Distribution(dtmc.getTransitions(s)));
		}
	}

	/**
	 * Construct an MDP from an existing one and a state index permutation,
	 * i.e. in which state index i becomes index permut[i].
	 * Note: have to build new Distributions from scratch anyway to do this,
	 * so may as well provide this functionality as a constructor.
	 */
	public MDPSimple(MDPSimple mdp, int permut[])
	{
		this(mdp.numStates);
		copyFrom(mdp, permut);
		// Copy storage directly to avoid worrying about duplicate distributions (and for efficiency)
		// (Since permut is a bijection, all structures and statistics are identical)
		for (int s = 0; s < numStates; s++) {
			List<Distribution> distrs = trans.get(permut[s]);
			for (Distribution distr : mdp.trans.get(s)) {
				distrs.add(new Distribution(distr, permut));
			}
		}
		if (mdp.actions != null) {
			actions = new ArrayList<List<Object>>(numStates);
			for (int s = 0; s < numStates; s++)
				actions.add(null);
			for (int s = 0; s < numStates; s++) {
				if (mdp.actions.get(s) != null) {
					int n = mdp.trans.get(s).size();
					List<Object> list = new ArrayList<Object>(n);
					for (int i = 0; i < n; i++) {
						list.add(mdp.actions.get(s).get(i));
					}
					actions.set(permut[s], list);
				}
			}
		}
		// Copy flags/stats too
		allowDupes = mdp.allowDupes;
		numDistrs = mdp.numDistrs;
		numTransitions = mdp.numTransitions;
		maxNumDistrs = mdp.maxNumDistrs;
		maxNumDistrsOk = mdp.maxNumDistrsOk;
	}

	/**
	 * Construct an MDPSimple object from an MDPSparse one.
	 */
	public MDPSimple(MDPSparse mdp)
	{
		this(mdp.numStates);
		copyFrom(mdp);
		// Copy storage directly to avoid worrying about duplicate distributions (and for efficiency)
		for (int s = 0; s < numStates; s++) {
			for (int c = 0; c < mdp.getNumChoices(s); c++) {
				Distribution distr = new Distribution();
				Iterator<Entry<Integer, Double>> it = mdp.getTransitionsIterator(s, c);
				while (it.hasNext()) {
					Entry<Integer, Double> entry = it.next();
					distr.add(entry.getKey(), entry.getValue());
				}
				this.addChoice(s, distr);
			}
		}

		if (mdp.actions != null) {
			actions = new ArrayList<List<Object>>(numStates);
			for (int s = 0; s < numStates; s++)
				actions.add(null);
			for (int s = 0; s < numStates; s++) {
				int n = mdp.getNumChoices(s);
				List<Object> list = new ArrayList<Object>(n);
				for (int i = 0; i < n; i++) {
					list.add(mdp.getAction(s, i));
				}
				actions.set(s, list);
			}
		}
		// Copy flags/stats too
		allowDupes = false; // TODO check this
		numDistrs = mdp.numDistrs;
		numTransitions = mdp.numTransitions;
		maxNumDistrs = mdp.maxNumDistrs;
		maxNumDistrsOk = true; // TODO not sure
	}

	// Mutators (for ModelSimple)

	@Override
	public void initialise(int numStates)
	{
		super.initialise(numStates);
		numDistrs = numTransitions = maxNumDistrs = 0;
		maxNumDistrsOk = true;
		trans = new ArrayList<List<Distribution>>(numStates);
		for (int i = 0; i < numStates; i++) {
			trans.add(new ArrayList<Distribution>());
		}
		actions = null;
	}

	@Override
	public void clearState(int s)
	{
		// Do nothing if state does not exist
		if (s >= numStates || s < 0)
			return;
		// Clear data structures and update stats
		List<Distribution> list = trans.get(s);
		numDistrs -= list.size();
		for (Distribution distr : list) {
			numTransitions -= distr.size();
		}
		maxNumDistrsOk = false;
		trans.get(s).clear();
		if (actions != null && actions.get(s) != null)
			actions.get(s).clear();
	}

	@Override
	public int addState()
	{
		addStates(1);
		return numStates - 1;
	}

	@Override
	public void addStates(int numToAdd)
	{
		for (int i = 0; i < numToAdd; i++) {
			trans.add(new ArrayList<Distribution>());
			if (actions != null)
				actions.add(null);
			numStates++;
		}
	}

	@Override
	public void buildFromPrismExplicit(String filename) throws PrismException
	{
		// we want to accurately store the model as it appears
		// in the file, so we allow dupes
		allowDupes = true;

		int lineNum = 0;
		// Open file for reading, automatic close
		try (BufferedReader in = new BufferedReader(new FileReader(new File(filename)))) {
			// Parse first line to get num states
			String info = in.readLine();
			lineNum = 1;
			if (info == null) {
				throw new PrismException("Missing first line of .tra file");
			}
			String[] infos = info.split(" ");
			if (infos.length < 3) {
				throw new PrismException("First line of .tra file must read #states, #choices, #transitions");
			}
			int n = Integer.parseInt(infos[0]);
			int expectedNumChoices = Integer.parseInt(infos[1]);
			int expectedNumTransitions = Integer.parseInt(infos[2]);

			int emptyDistributions = 0;
			
			// Initialise
			initialise(n);
			// Go though list of transitions in file
			String s = in.readLine();
			lineNum++;
			while (s != null) {
				s = s.trim();
				if (s.length() > 0) {
					String[] transition = s.split(" ");
					int source = Integer.parseInt(transition[0]);
					int choice = Integer.parseInt(transition[1]);
					int target = Integer.parseInt(transition[2]);
					double prob = Double.parseDouble(transition[3]);

					if (source < 0 || source >= numStates) {
						throw new PrismException("Problem in .tra file (line " + lineNum + "): illegal source state index " + source);
					}
					if (target < 0 || target >= numStates) {
						throw new PrismException("Problem in .tra file (line " + lineNum + "): illegal target state index " + target);
					}

					// ensure distributions for all choices up to choice (inclusive) exist
					// this potentially creates empty distributions that are never defined
					// so we keep track of the number of distributions that are still empty
					// and provide an error message if there are still empty distributions
					// after having read the full .tra file
					while (choice >= getNumChoices(source)) {
						addChoice(source, new Distribution());
						emptyDistributions++;
					}

					if (trans.get(source).get(choice).isEmpty()) {
						// was empty distribution, becomes non-empty below
						emptyDistributions--;
					}
					// add transition
					if (! trans.get(source).get(choice).add(target, prob)) {
						numTransitions++;
					} else {
						throw new PrismException("Problem in .tra file (line " + lineNum + "): redefinition of probability for " + source + " " + choice + " " + target);
					}

					// add action
					if (transition.length > 4) {
						String action = transition[4];
						Object oldAction = getAction(source, choice);
						if (oldAction != null && !action.equals(oldAction)) {
							throw new PrismException("Problem in .tra file (line " + lineNum + "):"
							                       + "inconsistent action label for " + source + ", " + choice + ": "
									               + oldAction + " and " + action);
						}
						setAction(source, choice, action);
					}
				}
				s = in.readLine();
				lineNum++;
			}
			// check integrity
			if (getNumChoices() != expectedNumChoices) {
				throw new PrismException("Problem in .tra file: unexpected number of choices: " + getNumChoices());
			}
			if (getNumTransitions() != expectedNumTransitions) {
				throw new PrismException("Problem in .tra file: unexpected number of transitions: " + getNumTransitions());
			}
			assert(emptyDistributions >= 0);
			if (emptyDistributions > 0) {
				throw new PrismException("Problem in .tra file: there are " + emptyDistributions + " empty distribution, are there gaps in the choice indices?");
			}
		} catch (IOException e) {
			throw new PrismException("File I/O error reading from \"" + filename + "\": " + e.getMessage());
		} catch (NumberFormatException e) {
			throw new PrismException("Problem in .tra file (line " + lineNum + ") for " + getModelType());
		}
	}

	// Mutators (other)

	/**
	 * Add a choice (distribution {@code distr}) to state {@code s} (which must exist).
	 * Distribution is only actually added if it does not already exists for state {@code s}.
	 * (Assuming {@code allowDupes} flag is not enabled.)
	 * Returns the index of the (existing or newly added) distribution.
	 * Returns -1 in case of error.
	 */
	public int addChoice(int s, Distribution distr)
	{
		List<Distribution> set;
		// Check state exists
		if (s >= numStates || s < 0)
			return -1;
		// Add distribution (if new)
		if (!allowDupes) {
			int i = indexOfChoice(s, distr);
			if (i != -1)
				return i;
		}
		set = trans.get(s);
		set.add(distr);
		// Add null action if necessary
		if (actions != null && actions.get(s) != null)
			actions.get(s).add(null);
		// Update stats
		numDistrs++;
		maxNumDistrs = Math.max(maxNumDistrs, set.size());
		numTransitions += distr.size();
		return set.size() - 1;
	}

	/**
	 * Add a choice (distribution {@code distr}) labelled with {@code action} to state {@code s} (which must exist).
	 * Action/distribution is only actually added if it does not already exists for state {@code s}.
	 * (Assuming {@code allowDupes} flag is not enabled.)
	 * Returns the index of the (existing or newly added) distribution.
	 * Returns -1 in case of error.
	 */
	public int addActionLabelledChoice(int s, Distribution distr, Object action)
	{
		List<Distribution> set;
		// Check state exists
		if (s >= numStates || s < 0)
			return -1;
		// Add distribution/action (if new)
		if (!allowDupes) {
			int i = indexOfActionLabelledChoice(s, distr, action);
			if (i != -1)
				return i;
		}
		set = trans.get(s);
		set.add(distr);
		// Add null action if necessary
		if (actions != null && actions.get(s) != null)
			actions.get(s).add(null);
		// Set action
		setAction(s, set.size() - 1, action);
		// Update stats
		numDistrs++;
		maxNumDistrs = Math.max(maxNumDistrs, set.size());
		numTransitions += distr.size();
		return set.size() - 1;
	}

	/**
	 * Set the action label for choice i in some state s.
	 * This method does not know about duplicates (i.e. if setting an action causes
	 * two choices to be identical, one will not be removed).
	 * Use {@link #addActionLabelledChoice(int, Distribution, Object)} which is more reliable.
	 */
	public void setAction(int s, int i, Object o)
	{
		// If action to be set is null, nothing to do
		if (o == null)
			return;
		// If no actions array created yet, create it
		if (actions == null) {
			actions = new ArrayList<List<Object>>(numStates);
			for (int j = 0; j < numStates; j++)
				actions.add(null);
		}
		// If no actions for state i yet, create list
		if (actions.get(s) == null) {
			int n = trans.get(s).size();
			List<Object> list = new ArrayList<Object>(n);
			for (int j = 0; j < n; j++) {
				list.add(null);
			}
			actions.set(s, list);
		}
		// Set actions
		actions.get(s).set(i, o);
	}

	// Accessors (for Model)

	@Override
	public int getNumTransitions()
	{
		return numTransitions;
	}

	@Override
	public void findDeadlocks(boolean fix) throws PrismException
	{
		for (int i = 0; i < numStates; i++) {
			// Note that no distributions is a deadlock, not an empty distribution
			if (trans.get(i).isEmpty()) {
				addDeadlockState(i);
				if (fix) {
					Distribution distr = new Distribution();
					distr.add(i, 1.0);
					addChoice(i, distr);
				}
			}
		}
	}

	@Override
	public void checkForDeadlocks(BitSet except) throws PrismException
	{
		for (int i = 0; i < numStates; i++) {
			if (trans.get(i).isEmpty() && (except == null || !except.get(i)))
				throw new PrismException("MDP has a deadlock in state " + i);
		}
	}

	// Accessors (for NondetModel)

	@Override
	public int getNumChoices(int s)
	{
		return trans.get(s).size();
	}

	@Override
	public int getMaxNumChoices()
	{
		// Recompute if necessary
		if (!maxNumDistrsOk) {
			maxNumDistrs = 0;
			for (int s = 0; s < numStates; s++)
				maxNumDistrs = Math.max(maxNumDistrs, getNumChoices(s));
		}
		return maxNumDistrs;
	}

	@Override
	public int getNumChoices()
	{
		return numDistrs;
	}

	@Override
	public Object getAction(int s, int i)
	{
		List<Object> list;
		if (i < 0 || actions == null || (list = actions.get(s)) == null)
			return null;
		return list.get(i);
	}

	@Override
	public boolean allSuccessorsInSet(int s, int i, BitSet set)
	{
		return trans.get(s).get(i).isSubsetOf(set);
	}

	@Override
	public boolean someSuccessorsInSet(int s, int i, BitSet set)
	{
		return trans.get(s).get(i).containsOneOf(set);
	}

	@Override
	public Iterator<Integer> getSuccessorsIterator(final int s, final int i)
	{
		return trans.get(s).get(i).getSupport().iterator();
	}

	@Override
	public SuccessorsIterator getSuccessors(final int s, final int i)
	{
		return SuccessorsIterator.from(getSuccessorsIterator(s, i), true);
	}

	// Accessors (for MDP)

	@Override
	public int getNumTransitions(int s, int i)
	{
		return trans.get(s).get(i).size();
	}

	@Override
	public Iterator<Entry<Integer, Double>> getTransitionsIterator(int s, int i)
	{
		return trans.get(s).get(i).iterator();
	}

	
<<<<<<< HEAD
	@Override
	public double mvMultRewSingle(int s, int i, double[] vect, MDPRewards mdpRewards)
	{
		double d, prob;
		int k;

		Distribution distr = trans.get(s).get(i);
		// Compute sum for this distribution
		// TODO: use transition rewards when added to DTMCss
		// d = mcRewards.getTransitionReward(s);
		d = 0;
		for (Map.Entry<Integer, Double> e : distr) {
			k = (Integer) e.getKey();
			prob = (Double) e.getValue();
			d += prob * vect[k];
		}
		d += mdpRewards.getTransitionReward(s, i);
		
		return d;
	}
	
	@Override
	public double mvMultRewJacMinMaxSingle(int s, double vect[], MDPRewards mdpRewards, boolean min, int strat[])
	{
		int j, k = -1, stratCh = -1;
		double diag, d, prob, minmax;
		boolean first;
		List<Distribution> step;

		minmax = 0;
		first = true;
		j = -1;
		step = trans.get(s);
		for (Distribution distr : step) {
			j++;
			diag = 1.0;
			// Compute sum for this distribution
			// (note: have to add state rewards in the loop for Jacobi)
			d = mdpRewards.getStateReward(s);
			d += mdpRewards.getTransitionReward(s, j);
			for (Map.Entry<Integer, Double> e : distr) {
				k = (Integer) e.getKey();
				prob = (Double) e.getValue();
				if (k != s) {
					d += prob * vect[k];
				} else {
					diag -= prob;
				}
			}
			if (diag > 0)
				d /= diag;
			// Catch special case of probability 1 self-loop (Jacobi does it wrong)
			if (distr.size() == 1 && k == s) {
				d = Double.POSITIVE_INFINITY;
			}
			// Check whether we have exceeded min/max so far
			if (first || (min && d < minmax) || (!min && d > minmax)) {
				minmax = d;
				// If strategy generation is enabled, remember optimal choice
				if (strat != null) {
					stratCh = j;
				}
			}
			first = false;
		}
		// If strategy generation is enabled, store optimal choice
		if (strat != null & !first) {
			// For max, only remember strictly better choices
			if (min) {
				strat[s] = stratCh;
			} else if (strat[s] == -1 || minmax > vect[s]) {
				strat[s] = stratCh;
			}
		}

		return minmax;
	}

	@Override
	public List<Integer> mvMultRewMinMaxSingleChoices(int s, double vect[], MDPRewards mdpRewards, boolean min, double val)
	{
		int j, k;
		double d, prob;
		List<Integer> res;
		List<Distribution> step;

		// Create data structures to store strategy
		res = new ArrayList<Integer>();
		// One row of matrix-vector operation 
		j = -1;
		step = trans.get(s);
		for (Distribution distr : step) {
			j++;
			// Compute sum for this distribution
			d = mdpRewards.getTransitionReward(s, j);
			for (Map.Entry<Integer, Double> e : distr) {
				k = (Integer) e.getKey();
				prob = (Double) e.getValue();
				d += prob * vect[k];
			}
			d += mdpRewards.getStateReward(s);
			// Store strategy info if value matches
			//if (PrismUtils.doublesAreClose(val, d, termCritParam, termCrit == TermCrit.ABSOLUTE)) {
			if (PrismUtils.doublesAreClose(val, d, 1e-12, false)) {
				res.add(j);
				//res.add(distrs.getAction());
			}
		}

		return res;
	}

	@Override
	public void mvMultRight(int[] states, int[] strat, double[] source, double[] dest)
	{
		for (int s : states) {
			Iterator<Entry<Integer, Double>> it = this.getTransitionsIterator(s, strat[s]);
			while (it.hasNext()) {
				Entry<Integer, Double> next = it.next();
				int col = next.getKey();
				double prob = next.getValue();
				dest[col] += prob * source[s];
			}
		}
	}
=======
>>>>>>> 0845633a

	// Accessors (other)

	/**
	 * Get the list of choices (distributions) for state s.
	 */
	public List<Distribution> getChoices(int s)
	{
		return trans.get(s);
	}

	/**
	 * Get the ith choice (distribution) for state s.
	 */
	public Distribution getChoice(int s, int i)
	{
		return trans.get(s).get(i);
	}

	/**
	 * Returns the index of the choice {@code distr} for state {@code s}, if it exists.
	 * If none, -1 is returned. If there are multiple (i.e. allowDupes is true), the first is returned. 
	 */
	public int indexOfChoice(int s, Distribution distr)
	{
		return trans.get(s).indexOf(distr);
	}

	/**
	 * Returns the index of the {@code action}-labelled choice {@code distr} for state {@code s}, if it exists.
	 * If none, -1 is returned. If there are multiple (i.e. allowDupes is true), the first is returned. 
	 */
	public int indexOfActionLabelledChoice(int s, Distribution distr, Object action)
	{
		List<Distribution> set = trans.get(s);
		int i, n = set.size();
		if (distr == null) {
			for (i = 0; i < n; i++) {
				if (set.get(i) == null) {
					Object a = getAction(s, i);
					if (action == null) {
						if (a == null)
							return i;
					} else {
						if (action.equals(a))
							return i;
					}
				}
			}
		} else {
			for (i = 0; i < n; i++) {
				if (distr.equals(set.get(i))) {
					Object a = getAction(s, i);
					if (action == null) {
						if (a == null)
							return i;
					} else {
						if (action.equals(a))
							return i;
					}
				}
			}
		}
		return -1;
	}

	// Standard methods

	@Override
	public String toString()
	{
		int i, j, n;
		Object o;
		String s = "";
		s = "[ ";
		for (i = 0; i < numStates; i++) {
			if (i > 0)
				s += ", ";
			s += i + ": ";
			s += "[";
			n = getNumChoices(i);
			for (j = 0; j < n; j++) {
				if (j > 0)
					s += ",";
				o = getAction(i, j);
				if (o != null)
					s += o + ":";
				s += trans.get(i).get(j);
			}
			s += "]";
		}
		s += " ]\n";
		return s;
	}

	@Override
	public boolean equals(Object o)
	{
		if (o == null || !(o instanceof MDPSimple))
			return false;
		MDPSimple mdp = (MDPSimple) o;
		if (numStates != mdp.numStates)
			return false;
		if (!initialStates.equals(mdp.initialStates))
			return false;
		if (!trans.equals(mdp.trans))
			return false;
		// TODO: compare actions (complicated: null = null,null,null,...)
		return true;
	}
}<|MERGE_RESOLUTION|>--- conflicted
+++ resolved
@@ -568,136 +568,6 @@
 		return trans.get(s).get(i).iterator();
 	}
 
-	
-<<<<<<< HEAD
-	@Override
-	public double mvMultRewSingle(int s, int i, double[] vect, MDPRewards mdpRewards)
-	{
-		double d, prob;
-		int k;
-
-		Distribution distr = trans.get(s).get(i);
-		// Compute sum for this distribution
-		// TODO: use transition rewards when added to DTMCss
-		// d = mcRewards.getTransitionReward(s);
-		d = 0;
-		for (Map.Entry<Integer, Double> e : distr) {
-			k = (Integer) e.getKey();
-			prob = (Double) e.getValue();
-			d += prob * vect[k];
-		}
-		d += mdpRewards.getTransitionReward(s, i);
-		
-		return d;
-	}
-	
-	@Override
-	public double mvMultRewJacMinMaxSingle(int s, double vect[], MDPRewards mdpRewards, boolean min, int strat[])
-	{
-		int j, k = -1, stratCh = -1;
-		double diag, d, prob, minmax;
-		boolean first;
-		List<Distribution> step;
-
-		minmax = 0;
-		first = true;
-		j = -1;
-		step = trans.get(s);
-		for (Distribution distr : step) {
-			j++;
-			diag = 1.0;
-			// Compute sum for this distribution
-			// (note: have to add state rewards in the loop for Jacobi)
-			d = mdpRewards.getStateReward(s);
-			d += mdpRewards.getTransitionReward(s, j);
-			for (Map.Entry<Integer, Double> e : distr) {
-				k = (Integer) e.getKey();
-				prob = (Double) e.getValue();
-				if (k != s) {
-					d += prob * vect[k];
-				} else {
-					diag -= prob;
-				}
-			}
-			if (diag > 0)
-				d /= diag;
-			// Catch special case of probability 1 self-loop (Jacobi does it wrong)
-			if (distr.size() == 1 && k == s) {
-				d = Double.POSITIVE_INFINITY;
-			}
-			// Check whether we have exceeded min/max so far
-			if (first || (min && d < minmax) || (!min && d > minmax)) {
-				minmax = d;
-				// If strategy generation is enabled, remember optimal choice
-				if (strat != null) {
-					stratCh = j;
-				}
-			}
-			first = false;
-		}
-		// If strategy generation is enabled, store optimal choice
-		if (strat != null & !first) {
-			// For max, only remember strictly better choices
-			if (min) {
-				strat[s] = stratCh;
-			} else if (strat[s] == -1 || minmax > vect[s]) {
-				strat[s] = stratCh;
-			}
-		}
-
-		return minmax;
-	}
-
-	@Override
-	public List<Integer> mvMultRewMinMaxSingleChoices(int s, double vect[], MDPRewards mdpRewards, boolean min, double val)
-	{
-		int j, k;
-		double d, prob;
-		List<Integer> res;
-		List<Distribution> step;
-
-		// Create data structures to store strategy
-		res = new ArrayList<Integer>();
-		// One row of matrix-vector operation 
-		j = -1;
-		step = trans.get(s);
-		for (Distribution distr : step) {
-			j++;
-			// Compute sum for this distribution
-			d = mdpRewards.getTransitionReward(s, j);
-			for (Map.Entry<Integer, Double> e : distr) {
-				k = (Integer) e.getKey();
-				prob = (Double) e.getValue();
-				d += prob * vect[k];
-			}
-			d += mdpRewards.getStateReward(s);
-			// Store strategy info if value matches
-			//if (PrismUtils.doublesAreClose(val, d, termCritParam, termCrit == TermCrit.ABSOLUTE)) {
-			if (PrismUtils.doublesAreClose(val, d, 1e-12, false)) {
-				res.add(j);
-				//res.add(distrs.getAction());
-			}
-		}
-
-		return res;
-	}
-
-	@Override
-	public void mvMultRight(int[] states, int[] strat, double[] source, double[] dest)
-	{
-		for (int s : states) {
-			Iterator<Entry<Integer, Double>> it = this.getTransitionsIterator(s, strat[s]);
-			while (it.hasNext()) {
-				Entry<Integer, Double> next = it.next();
-				int col = next.getKey();
-				double prob = next.getValue();
-				dest[col] += prob * source[s];
-			}
-		}
-	}
-=======
->>>>>>> 0845633a
-
 	// Accessors (other)
 
 	/**
